use std::time::Instant;

use zeth_lib::taiko::block_builder::TaikoStrategyBundle;

use super::{
    context::Context,
    error::Result,
    prepare_input::prepare_input,
    proof::{
        cache::{Cache, CacheKey},
        sgx::execute_sgx,
        ProofType,
    },
    request::{ProofRequest, ProofResponse, SgxResponse},
};
<<<<<<< HEAD
use crate::metrics::{inc_sgx_success, observe_sgx_gen, observe_input};
=======
// use crate::rolling::prune_old_caches;
>>>>>>> 0842daa2

pub async fn execute(cache: &Cache, ctx: &Context, req: &ProofRequest) -> Result<ProofResponse> {
    // 1. load input data into cache path
    let start = Instant::now();
    let _ = prepare_input::<TaikoStrategyBundle>(ctx, req).await?;
    let elapsed = Instant::now().duration_since(start).as_millis() as i64;
    observe_input(elapsed);
    // 2. run proof
    // prune_old_caches(&ctx.cache_path, ctx.max_caches);
    match req {
        ProofRequest::Sgx(req) => {
            let start = Instant::now();
            let bid = req.block.clone();
            let cache_key = CacheKey {
                proof_type: ProofType::Sgx,
                block: req.block,
                prover: req.prover,
                graffiti: req.graffiti,
            };
            let cached = cache.get(&cache_key);
            if let Some(proof) = cached {
                return Ok(ProofResponse::Sgx(SgxResponse { proof }));
            }
            let resp = execute_sgx(ctx, req).await?;
            cache.set(cache_key, resp.proof.clone());
            let time_elapsed = Instant::now().duration_since(start).as_millis() as i64;
            observe_sgx_gen(bid, time_elapsed);
            inc_sgx_success(bid);
            Ok(ProofResponse::Sgx(resp))
        }
        ProofRequest::PseZk(_) => todo!(),
    }
}<|MERGE_RESOLUTION|>--- conflicted
+++ resolved
@@ -13,11 +13,8 @@
     },
     request::{ProofRequest, ProofResponse, SgxResponse},
 };
-<<<<<<< HEAD
 use crate::metrics::{inc_sgx_success, observe_sgx_gen, observe_input};
-=======
 // use crate::rolling::prune_old_caches;
->>>>>>> 0842daa2
 
 pub async fn execute(cache: &Cache, ctx: &Context, req: &ProofRequest) -> Result<ProofResponse> {
     // 1. load input data into cache path
