[
    {
        "name": "taiko_dev_l1",
        "chain_id": 32382,
        "max_spec_id": "CANCUN",
        "hard_forks": {
            "FRONTIER": {
                "Block": 0
            },
            "SHANGHAI": {
                "Timestamp": 0
            },
            "CANCUN": {
                "Timestamp": 0
            }
        },
        "eip_1559_constants": {
            "base_fee_change_denominator": "0x8",
            "base_fee_max_increase_denominator": "0x8",
            "base_fee_max_decrease_denominator": "0x8",
            "elasticity_multiplier": "0x2"
        },
        "l1_contract": null,
        "l2_contract": null,
        "rpc": "https://l1rpc.internal.taiko.xyz",
        "beacon_rpc": "https://l1beacon.internal.taiko.xyz/",
        "verifier_address_forks": {
            "FRONTIER": {
                "SGX": null,
                "SP1": null,
                "RISC0": null
            }
        },
        "genesis_time": 1723183700,
        "seconds_per_slot": 12,
        "is_taiko": false
    },
    {
        "name": "taiko_dev",
        "chain_id": 167001,
<<<<<<< HEAD
        "max_spec_id": "ONTAKE",
=======
        "max_spec_id": "HEKLA",
>>>>>>> ecbd6212
        "hard_forks": {
            "HEKLA": {
                "Block": 0
            },
            "ONTAKE": {
                "Block": 20
            },
            "CANCUN": "TBD"
        },
        "eip_1559_constants": {
            "base_fee_change_denominator": "0x8",
            "base_fee_max_increase_denominator": "0x8",
            "base_fee_max_decrease_denominator": "0x8",
            "elasticity_multiplier": "0x2"
        },
        "l1_contract": "0xA4702E22F8807Df82Fe5B6dDdd99eB3Fcb0237B0",
        "l2_contract": "0x1670010000000000000000000000000000010001",
        "rpc": "https://rpc.internal.taiko.xyz",
        "beacon_rpc": null,
        "verifier_address_forks": {
            "HEKLA": {
                "SGX": "0xebB0DA61818F639f460F67940EB269b36d1F104E",
                "SP1": null,
                "RISC0": "0x28336BC4116B9672000E7C6Ab96B1454D9d138f7"
            },
            "ONTAKE": {
                "SGX": "0xebB0DA61818F639f460F67940EB269b36d1F104E",
                "SP1": null,
                "RISC0": "0x28336BC4116B9672000E7C6Ab96B1454D9d138f7"
            }
        },
        "genesis_time": 0,
        "seconds_per_slot": 1,
        "is_taiko": true
    }
]<|MERGE_RESOLUTION|>--- conflicted
+++ resolved
@@ -38,11 +38,7 @@
     {
         "name": "taiko_dev",
         "chain_id": 167001,
-<<<<<<< HEAD
         "max_spec_id": "ONTAKE",
-=======
-        "max_spec_id": "HEKLA",
->>>>>>> ecbd6212
         "hard_forks": {
             "HEKLA": {
                 "Block": 0
