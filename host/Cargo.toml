[package]
name = "raiko-host"
version = "0.1.0"
edition = "2021"
default-run = "raiko-host"

[dependencies]

# provers
sp1-prover = { path = "../provers/sp1/driver", optional = true }
risc0-driver = { path = "../provers/risc0/driver", optional = true }
sgx-prover = { path = "../provers/sgx/prover", optional = true }

# raiko
raiko-lib = { workspace = true }
raiko-primitives = { workspace = true, features = ["c-kzg"] }

# alloy
alloy-rlp = { workspace = true }
alloy-rlp-derive = { workspace = true }
alloy-sol-types = { workspace = true }
alloy-primitives = { workspace = true }
alloy-rpc-types = { workspace = true }
alloy-provider = { workspace = true }
alloy-transport-http = { workspace = true }
alloy-consensus = { workspace = true }
alloy-network = { workspace = true }
alloy-rpc-client = { workspace = true }

# server
axum = { workspace = true }
tower-http = { workspace = true }
tower = { workspace = true }
utoipa-swagger-ui = { workspace = true }
utoipa = { workspace = true }

# misc
anyhow = { workspace = true }
bincode = { workspace = true }
bytemuck = { workspace = true }
clap = { workspace = true }
flate2 = { workspace = true }
revm = { workspace = true }
serde = { workspace = true }
serde_with = { workspace = true }
serde_json = { workspace = true }
tokio = { workspace = true }
hyper = { workspace = true }
hashbrown = { workspace = true }
env_logger = { workspace = true }
tracing = { workspace = true }
tracing-subscriber = { workspace = true }
tracing-appender = { workspace = true }
lru_time_cache = { workspace = true }
prometheus = { workspace = true }
lazy_static = { workspace = true }
once_cell = { workspace = true }
thiserror = { workspace = true }
reqwest = { workspace = true }
reqwest_alloy = { workspace = true }
sha2 = { workspace = true }
proptest = { workspace = true }
c-kzg = { workspace = true }
rlp = { workspace = true }
url = { workspace = true }
cfg-if = { workspace = true }
cap = { workspace = true }

[dev-dependencies]
assert_cmd = { workspace = true }
rstest = { workspace = true }
ethers-core = { workspace = true }

[build-dependencies]
sp1-helper = { workspace = true }

[features]
default = ["risc0"]
# powdr = ["dep:powdr"]
<<<<<<< HEAD
sp1 = [
  "dep:sp1-prover",
  "sp1-prover/enable",
]
risc0 = [
  "dep:risc0-driver",
  "risc0-driver/enable",
]
sgx = [
  "dep:sgx-prover",
  "sgx-prover/enable",
]
=======
sp1 = ["dep:sp1-prover", "sp1-prover/enable"]
risc0 = ["dep:risc0-prover", "risc0-prover/enable"]
sgx = ["dep:sgx-prover", "sgx-prover/enable"]

[[bin]]
name = "raiko-host"
path = "src/main.rs"

[[bin]]
name = "docs"
path = "src/docs.rs"
>>>>>>> 8b23bae8
<|MERGE_RESOLUTION|>--- conflicted
+++ resolved
@@ -77,22 +77,8 @@
 [features]
 default = ["risc0"]
 # powdr = ["dep:powdr"]
-<<<<<<< HEAD
-sp1 = [
-  "dep:sp1-prover",
-  "sp1-prover/enable",
-]
-risc0 = [
-  "dep:risc0-driver",
-  "risc0-driver/enable",
-]
-sgx = [
-  "dep:sgx-prover",
-  "sgx-prover/enable",
-]
-=======
-sp1 = ["dep:sp1-prover", "sp1-prover/enable"]
-risc0 = ["dep:risc0-prover", "risc0-prover/enable"]
+sp1 = ["dep:sp1-driver", "sp1-driver/enable"]
+risc0 = ["dep:risc0-driver", "risc0-driver/enable"]
 sgx = ["dep:sgx-prover", "sgx-prover/enable"]
 
 [[bin]]
@@ -101,5 +87,4 @@
 
 [[bin]]
 name = "docs"
-path = "src/docs.rs"
->>>>>>> 8b23bae8
+path = "src/docs.rs"