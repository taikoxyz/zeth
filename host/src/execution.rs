use alloy_primitives::B256;
use raiko_lib::{
    builder::{BlockBuilderStrategy, TaikoStrategy},
    input::{GuestInput, GuestOutput, TaikoProverData, WrappedHeader},
    protocol_instance::{assemble_protocol_instance, ProtocolInstance},
<<<<<<< HEAD
    prover::{to_proof, Proof, Prover, ProverResult},
    utils::HeaderHasher,
=======
    prover::{to_proof, Proof, Prover, ProverError, ProverResult},
>>>>>>> 9865b4cb
    Measurement,
};
use serde::{Deserialize, Serialize};
use tracing::{info, trace, warn};

use crate::{
    error::HostResult,
    memory,
    metrics::{inc_guest_req_count, observe_guest_time, observe_prepare_input_time},
    preflight::preflight,
    request::ProofRequest,
};

/// Execute the proof generation.
pub async fn execute(
    proof_request: &ProofRequest,
    cached_input: Option<GuestInput>,
) -> HostResult<(GuestInput, Proof)> {
    // 1. Prepare input - use cached input if available, otherwise prepare new input
    let input = if let Some(cached_input) = cached_input {
        println!("Using cached input");
        cached_input
    } else {
        memory::reset_stats();
        let measurement = Measurement::start("Generating input...", false);
        let input = prepare_input(proof_request.clone()).await;
        let input_time = measurement.stop_with("=> Input generated");
        observe_prepare_input_time(
            proof_request.block_number,
            input_time.as_millis(),
            input.is_ok(),
        );
        memory::print_stats("Input generation peak memory used: ");
        input?
    };

    // 2. Test run the block
    memory::reset_stats();
    let build_result = TaikoStrategy::build_from(&input);
    let output = match &build_result {
        Ok((header, _mpt_node)) => {
            info!("Verifying final state using provider data ...");
            info!("Final block hash derived successfully. {}", header.hash());
            info!("Final block header derived successfully. {header:?}");
            let pi = proof_request
                .proof_type
                .instance_hash(assemble_protocol_instance(&input, header)?)?;
            // Make sure the blockhash from the node matches the one from the builder
            assert_eq!(header.hash(), input.block_hash, "block hash unexpected");
            GuestOutput::Success((
                WrappedHeader {
                    header: header.clone(),
                },
                pi,
            ))
        }
        Err(_) => {
            warn!("Proving bad block construction!");
            GuestOutput::Failure
        }
    };
    memory::print_stats("Guest program peak memory used: ");

    // 3. Prove
    memory::reset_stats();
    let measurement = Measurement::start("Generating proof...", false);
    inc_guest_req_count(&proof_request.proof_type, proof_request.block_number);
    let res = proof_request
        .proof_type
        .run_prover(input.clone(), output, &serde_json::to_value(proof_request)?)
        .await
        .map(|proof| (input, proof));
    let guest_time = measurement.stop_with("=> Proof generated");
    observe_guest_time(
        &proof_request.proof_type,
        proof_request.block_number,
        guest_time.as_millis(),
        res.is_ok(),
    );
    memory::print_stats("Prover peak memory used: ");

    res
}

/// prepare input data for provers
pub async fn prepare_input(
    ProofRequest {
        block_number,
        rpc,
        l1_rpc,
        beacon_rpc,
        network,
        graffiti,
        prover,
        ..
    }: ProofRequest,
) -> HostResult<GuestInput> {
    tokio::task::spawn_blocking(move || {
        preflight(
            Some(rpc),
            block_number,
            network,
            TaikoProverData { graffiti, prover },
            Some(l1_rpc),
            Some(beacon_rpc),
        )
        .expect("Failed to fetch required data for block")
    })
    .await
    .map_err(|e| e.into())
}

pub struct NativeProver;

#[derive(Clone, Serialize, Deserialize)]
pub struct NativeResponse {
    output: GuestOutput,
}

impl Prover for NativeProver {
    async fn run(
        input: GuestInput,
        output: GuestOutput,
        _request: &serde_json::Value,
    ) -> ProverResult<Proof> {
        trace!("Running the native prover for input {:?}", input);
        match output.clone() {
            GuestOutput::Success((wrapedheader, _)) => {
                assemble_protocol_instance(&input, &wrapedheader.header)
                    .map_err(|e| ProverError::GuestError(e.to_string()))?;
            }
            _ => return Err(ProverError::GuestError("Unexpected output".to_string())),
        }

        to_proof(Ok(NativeResponse { output }))
    }

    fn instance_hash(_pi: ProtocolInstance) -> B256 {
        B256::default()
    }
}

#[cfg(test)]
mod tests {
    #[tokio::test]
    async fn test_async_block() {
        let result = async { Result::<(), &'static str>::Err("error") };
        println!("must here");
        assert!(result.await.is_err());
    }
}<|MERGE_RESOLUTION|>--- conflicted
+++ resolved
@@ -3,12 +3,8 @@
     builder::{BlockBuilderStrategy, TaikoStrategy},
     input::{GuestInput, GuestOutput, TaikoProverData, WrappedHeader},
     protocol_instance::{assemble_protocol_instance, ProtocolInstance},
-<<<<<<< HEAD
     prover::{to_proof, Proof, Prover, ProverResult},
     utils::HeaderHasher,
-=======
-    prover::{to_proof, Proof, Prover, ProverError, ProverResult},
->>>>>>> 9865b4cb
     Measurement,
 };
 use serde::{Deserialize, Serialize};
