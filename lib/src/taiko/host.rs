use anyhow::Result;
use ethers_core::types::{Block, Transaction as EthersTransaction, H160, H256, U256};
<<<<<<< HEAD
use hex::FromHex;
=======
>>>>>>> aee6a116
use reth_primitives::eip4844::kzg_to_versioned_hash;
use tracing::info;
use zeth_primitives::{
    ethers::{from_ethers_h160, from_ethers_h256, from_ethers_u256},
    taiko::*,
    transactions::ethereum::EthereumTxEssence,
    withdrawal::Withdrawal,
    Address, B256,
};

use crate::{
    block_builder::{BlockBuilder, NetworkStrategyBundle},
    consts::ChainSpec,
    host::{
        provider::{new_provider, BlockQuery, GetBlobData, ProposeQuery, Provider},
        Init,
    },
    input::Input,
    taiko::{precheck::rebuild_and_precheck_block, Layer},
};

#[derive(Debug)]
pub struct TaikoExtra {
    pub l1_hash: B256,
    pub l1_height: u64,
    pub l2_tx_list: Vec<u8>,
    pub tx_blob_hash: Option<B256>,
    pub prover: Address,
    pub graffiti: B256,
    pub l2_withdrawals: Vec<Withdrawal>,
    pub block_proposed: BlockProposed,
    pub l1_next_block: Block<EthersTransaction>,
    pub l2_fini_block: Block<EthersTransaction>,
    pub chain_id: u64,
    pub sgx_verifier_address: Address,
}

#[allow(clippy::type_complexity)]
fn fetch_data(
    annotation: &str,
    cache_path: Option<String>,
    rpc_url: Option<String>,
    beacon_rpc_url: Option<String>,
    block_no: u64,
    layer: Layer,
) -> Result<(
    Box<dyn Provider>,
    Block<H256>,
    Block<EthersTransaction>,
    Input<EthereumTxEssence>,
)> {
    let mut provider = new_provider(cache_path, rpc_url, beacon_rpc_url)?;

    let fini_query = BlockQuery { block_no };
    match layer {
        Layer::L1 => {}
        Layer::L2 => {
            provider.batch_get_partial_blocks(&fini_query)?;
        }
    }
    // Fetch the initial block
    let init_block = provider.get_partial_block(&BlockQuery {
        block_no: block_no - 1,
    })?;

    info!(
        "Initial {} block: {:?} ({:?})",
        annotation,
        init_block.number.unwrap(),
        init_block.hash.unwrap()
    );

    // Fetch the finished block
    let fini_block = provider.get_full_block(&fini_query)?;

    info!(
        "Final {} block number: {:?} ({:?})",
        annotation,
        fini_block.number.unwrap(),
        fini_block.hash.unwrap()
    );
    info!("Transaction count: {:?}", fini_block.transactions.len());

    // Create input
    let input = Input {
        beneficiary: fini_block.author.map(from_ethers_h160).unwrap_or_default(),
        gas_limit: from_ethers_u256(fini_block.gas_limit),
        timestamp: from_ethers_u256(fini_block.timestamp),
        extra_data: fini_block.extra_data.0.clone().into(),
        mix_hash: from_ethers_h256(fini_block.mix_hash.unwrap()),
        transactions: fini_block
            .transactions
            .clone()
            .into_iter()
            .map(|tx| tx.try_into().unwrap())
            .collect(),
        withdrawals: fini_block
            .withdrawals
            .clone()
            .unwrap_or_default()
            .into_iter()
            .map(|w| w.try_into().unwrap())
            .collect(),
        parent_state_trie: Default::default(),
        parent_storage: Default::default(),
        contracts: vec![],
        parent_header: init_block.clone().try_into()?,
        ancestor_headers: vec![],
        base_fee_per_gas: from_ethers_u256(fini_block.base_fee_per_gas.unwrap_or_default()),
    };

    Ok((provider, init_block, fini_block, input))
}

fn execute_data<N: NetworkStrategyBundle<TxEssence = EthereumTxEssence>>(
    provider: Box<dyn Provider>,
    chain_spec: ChainSpec,
    init_block: Block<H256>,
    input: Input<EthereumTxEssence>,
    fini_block: Block<EthersTransaction>,
) -> Result<Init<EthereumTxEssence>> {
    // Create the provider DB
    let provider_db =
        crate::host::provider_db::ProviderDb::new(provider, init_block.number.unwrap().as_u64());
    // Create the block builder, run the transactions and extract the DB
    let mut builder = BlockBuilder::new(&chain_spec, input)
        .with_db(provider_db)
        .prepare_header::<N::HeaderPrepStrategy>()?
        .execute_transactions::<N::TxExecStrategy>()?;
    let provider_db = builder.mut_db().unwrap();

    info!("Gathering inclusion proofs ...");

    // Gather inclusion proofs for the initial and final state
    let init_proofs = provider_db.get_initial_proofs()?;
    let fini_proofs = provider_db.get_latest_proofs()?;

    // Gather proofs for block history
    let history_headers = provider_db.provider.batch_get_partial_blocks(&BlockQuery {
        block_no: fini_block.number.unwrap().as_u64(),
    })?;
    // ancestors == history - current - parent
    let ancestor_headers = if history_headers.len() > 2 {
        history_headers
            .into_iter()
            .rev()
            .skip(2)
            .map(|header| {
                header
                    .try_into()
                    .expect("Failed to convert ancestor headers")
            })
            .collect()
    } else {
        vec![]
    };

    info!("Saving provider cache ...");

    // Save the provider cache
    provider_db.get_provider().save()?;
    info!("Provider-backed execution is Done!");
    // assemble init
    let transactions = fini_block
        .transactions
        .clone()
        .into_iter()
        .map(|tx| tx.try_into().unwrap())
        .collect();
    let withdrawals = fini_block
        .withdrawals
        .clone()
        .unwrap_or_default()
        .into_iter()
        .map(|w| w.try_into().unwrap())
        .collect();

    let init = Init {
        db: provider_db.get_initial_db().clone(),
        init_block: init_block.try_into()?,
        init_proofs,
        fini_block: fini_block.try_into()?,
        fini_transactions: transactions,
        fini_withdrawals: withdrawals,
        fini_proofs,
        ancestor_headers,
    };
    Ok(init)
}

fn decode_blob_data(blob: &str) -> Vec<u8> {
    let origin_blob = hex::decode(blob.to_lowercase().trim_start_matches("0x")).unwrap();
    assert!(origin_blob.len() == 4096 * 32);
    let mut chunk: Vec<Vec<u8>> = Vec::new();
    let mut last_seg_found = false;
    for i in (0..4096).rev() {
        let segment = &origin_blob[i * 32 + 1..(i + 1) * 32];
        if segment.iter().any(|&x| x != 0) || last_seg_found {
            chunk.push(segment.to_vec());
            last_seg_found = true;
        }
    }
    chunk.reverse();
    chunk.iter().flatten().cloned().collect()
}

<<<<<<< HEAD
fn calc_blob_versioned_hash(commitment: &str) -> [u8; 32] {
=======
fn calc_blob_hash(commitment: &str) -> [u8; 32] {
>>>>>>> aee6a116
    let commit_bytes = hex::decode(commitment.to_lowercase().trim_start_matches("0x")).unwrap();
    let kzg_commit = c_kzg::KzgCommitment::from_bytes(&commit_bytes).unwrap();
    let version_hash: [u8; 32] = kzg_to_versioned_hash(kzg_commit).0;
    version_hash
}

#[allow(clippy::too_many_arguments)]
pub fn get_taiko_initial_data<N: NetworkStrategyBundle<TxEssence = EthereumTxEssence>>(
    l1_cache_path: Option<String>,
    _l1_chain_spec: ChainSpec,
    l1_rpc_url: Option<String>,
    l1_beacon_rpc_url: Option<String>,
    prover: Address,
    l2_cache_path: Option<String>,
    l2_chain_spec: ChainSpec,
    l2_rpc_url: Option<String>,
    l2_block_no: u64,
    graffiti: B256,
) -> Result<(Init<EthereumTxEssence>, TaikoExtra)> {
    let (l2_provider, l2_init_block, mut l2_fini_block, l2_input) = fetch_data(
        "L2",
        l2_cache_path,
        l2_rpc_url,
        None,
        l2_block_no,
        Layer::L2,
    )?;
    // Get anchor call parameters
    let anchorCall {
        l1Hash: anchor_l1_hash,
        l1StateRoot: anchor_l1_state_root,
        l1BlockId: l1_block_no,
        parentGasUsed: l2_parent_gas_used,
    } = decode_anchor_call_args(&l2_fini_block.transactions[0].input)?;

    let (mut l1_provider, _l1_init_block, l1_fini_block, _l1_input) = fetch_data(
        "L1",
        l1_cache_path,
        l1_rpc_url,
        l1_beacon_rpc_url,
        l1_block_no,
        Layer::L1,
    )?;

    let (propose_tx, block_metadata) = l1_provider.get_propose(&ProposeQuery {
        l1_contract: H160::from_slice(l2_chain_spec.l1_contract.unwrap().as_slice()),
        l1_block_no: l1_block_no + 1,
        l2_block_no,
    })?;

    let l1_next_block = l1_provider.get_full_block(&BlockQuery {
        block_no: l1_block_no + 1,
    })?;

    let proposeBlockCall {
        params: propose_params,
        txList: l2_tx_list,
    } = decode_propose_block_call_args(&propose_tx.input)?;

    // blobUsed == (txList.length == 0) according to TaikoL1
    let blob_used = l2_tx_list.is_empty();
    let (l2_tx_list_blob, tx_blob_hash) = if blob_used {
        let BlockParams {
<<<<<<< HEAD
            assignedProver: _,
            coinbase: _,
            extraData: _,
            blobHash: _proposed_blob_hash,
            txListByteOffset: offset,
            txListByteSize: size,
            cacheBlobForReuse: _,
            parentMetaHash: _,
            hookCalls: _,
=======
            blobHash: _proposed_blob_hash,
            txListByteOffset: offset,
            txListByteSize: size,
            ..
>>>>>>> aee6a116
        } = decode_propose_block_call_params(&propose_params)
            .expect("valid propose_block_call_params");

        let blob_hashs = propose_tx.blob_versioned_hashes.unwrap();
        // TODO: multiple blob hash support
        assert!(blob_hashs.len() == 1);
        let blob_hash = blob_hashs[0];
        // TODO: check _proposed_blob_hash with blob_hash if _proposed_blob_hash is not None

        let blobs = l1_provider.get_blob_data(l1_block_no + 1)?;
        let tx_blobs: Vec<GetBlobData> = blobs
            .data
            .iter()
<<<<<<< HEAD
            .filter(|blob: &&GetBlobData| {
                blob_hash.as_fixed_bytes() == &calc_blob_versioned_hash(&blob.kzg_commitment)
            })
=======
            .filter(|blob| blob_hash.as_fixed_bytes() == &calc_blob_hash(&blob.kzg_commitment))
>>>>>>> aee6a116
            .cloned()
            .collect::<Vec<GetBlobData>>();
        let blob_data = decode_blob_data(&tx_blobs[0].blob);
        (
            blob_data.as_slice()[offset as usize..(offset + size) as usize].to_vec(),
            Some(from_ethers_h256(blob_hash)),
        )
    } else {
        (l2_tx_list, None)
    };

    // save l1 data
    l1_provider.save()?;

    // 1. check l2 parent gas used
    if l2_init_block.gas_used != U256::from(l2_parent_gas_used) {
        return Err(anyhow::anyhow!(
            "parent gas used mismatch, expect: {}, got: {}",
            l2_init_block.gas_used,
            l2_parent_gas_used
        ));
    }
    // 2. check l1 state root
    if anchor_l1_state_root != from_ethers_h256(l1_fini_block.state_root) {
        return Err(anyhow::anyhow!(
            "l1 state root mismatch, expect: {}, got: {}",
            anchor_l1_state_root,
            from_ethers_h256(l1_fini_block.state_root)
        ));
    }
    // 3. check l1 block hash
    if Some(anchor_l1_hash) != l1_fini_block.hash.map(from_ethers_h256) {
        return Err(anyhow::anyhow!(
            "l1 block hash mismatch, expect: {}, got: {:?}",
            anchor_l1_hash,
            l1_fini_block.hash
        ));
    }

    let extra = TaikoExtra {
        l1_hash: anchor_l1_hash,
        l1_height: l1_block_no,
        l2_tx_list: l2_tx_list_blob.to_vec(),
        tx_blob_hash,
        prover,
        graffiti,
        l2_withdrawals: l2_input.withdrawals.clone(),
        block_proposed: block_metadata,
        l1_next_block,
        l2_fini_block: l2_fini_block.clone(),
        chain_id: l2_chain_spec.chain_id(),
        sgx_verifier_address: *SGX_VERIFIER_ADDRESS,
    };

    // rebuild transaction list by tx_list from l1 contract
    rebuild_and_precheck_block(&l2_chain_spec, &mut l2_fini_block, &extra)?;

    // execute transactions and get states
    let init = execute_data::<N>(
        l2_provider,
        l2_chain_spec,
        l2_init_block,
        l2_input,
        l2_fini_block,
    )?;
    Ok((init, extra))
}

#[cfg(test)]
mod test {
<<<<<<< HEAD
    use c_kzg::{Blob, KzgCommitment};
    use ethers_core::types::Transaction;
    use reth_primitives::{
        eip4844::kzg_to_versioned_hash,
        revm_primitives::kzg::{parse_kzg_trusted_setup, KzgSettings},
    };

    use super::*;
    use crate::consts::get_taiko_chain_spec;
    // use reth_primitives::revm_primitives::kzg::KzgSettings;

    #[test]
    fn test_parse_kzg_trusted_setup() {
        // check if file exists
        let b_file_exists = std::path::Path::new("../kzg_parsed_trust_setup").exists();
        assert!(b_file_exists);
        // open file as lines of strings
        let kzg_trust_setup_str = std::fs::read_to_string("../kzg_parsed_trust_setup").unwrap();
        let (g1, g2) = parse_kzg_trusted_setup(&kzg_trust_setup_str)
            .map_err(|e| {
                println!("error: {:?}", e);
                e
            })
            .unwrap();
        println!("g1: {:?}", g1.0.len());
        println!("g2: {:?}", g2.0.len());
    }

    #[test]
    fn test_blob_to_kzg_commitment() {
        // check if file exists
        let b_file_exists = std::path::Path::new("../kzg_parsed_trust_setup").exists();
        assert!(b_file_exists);
        // open file as lines of strings
        let kzg_trust_setup_str = std::fs::read_to_string("../kzg_parsed_trust_setup").unwrap();
        let (g1, g2) = parse_kzg_trusted_setup(&kzg_trust_setup_str)
            .map_err(|e| {
                println!("error: {:?}", e);
                e
            })
            .unwrap();
        let kzg_settings = KzgSettings::load_trusted_setup(&g1.0, &g2.0).unwrap();
        let blob = [0u8; 131072].into();
        let kzg_commit = KzgCommitment::blob_to_kzg_commitment(&blob, &kzg_settings).unwrap();
        assert_eq!(
            kzg_to_versioned_hash(kzg_commit).to_string(),
            "0x010657f37554c781402a22917dee2f75def7ab966d7b770905398eba3c444014"
        );
    }
=======
    use ethers_core::types::Transaction;

    use super::*;
    use crate::consts::get_taiko_chain_spec;
>>>>>>> aee6a116

    #[ignore]
    #[tokio::test]
    async fn test_propose_block() {
        tokio::task::spawn_blocking(|| {
            let l2_chain_spec = get_taiko_chain_spec("internal_devnet_a");
            let mut l1_provider = new_provider(
                None,
                Some("https://localhost:8545".to_owned()),
                Some("https://localhost:3500/".to_owned()),
            )
            .expect("bad provider");
            let (propose_tx, block_metadata) = l1_provider
                .get_propose(&ProposeQuery {
                    l1_contract: H160::from_slice(l2_chain_spec.l1_contract.unwrap().as_slice()),
                    l1_block_no: 6093,
                    l2_block_no: 1000,
                })
                .expect("bad get_propose");
            println!("propose_tx: {:?}", propose_tx);
            println!("block_metadata: {:?}", block_metadata);
        })
        .await
        .unwrap();
    }

    #[ignore]
    #[tokio::test]
    async fn test_fetch_blob_data_and_hash() {
        tokio::task::spawn_blocking(|| {
            let mut provider = new_provider(
                None,
<<<<<<< HEAD
                Some("https://localhost:8545".to_owned()),
                Some("https://localhost:3500/".to_owned()),
            )
            .expect("bad provider");
            // let blob_data = fetch_blob_data("http://localhost:3500".to_string(), 5).unwrap();
            let blob_data = provider.get_blob_data(6093).unwrap();
            println!("blob len: {:?}", blob_data.data[0].blob.len());
            println!("blob tx: {:?}", decode_blob_data(&blob_data.data[0].blob));

            println!("blob commitment: {:?}", blob_data.data[0].kzg_commitment);
            let blob_hash = calc_blob_versioned_hash(&blob_data.data[0].kzg_commitment);
=======
                Some("https://l1rpc.internal.taiko.xyz/".to_owned()),
                Some("https://l1beacon.internal.taiko.xyz/".to_owned()),
            )
            .expect("bad provider");
            // let blob_data = fetch_blob_data("http://localhost:3500".to_string(), 5).unwrap();
            let blob_data = provider.get_blob_data(98).unwrap();
            println!("blob len: {:?}", blob_data.data[0].blob.len());
            // println!("blob tx: {:?}", decode_blob_data(&blob_data.data[0].blob));

            println!("blob commitment: {:?}", blob_data.data[0].kzg_commitment);
            let blob_hash = calc_blob_hash(&blob_data.data[0].kzg_commitment);
>>>>>>> aee6a116
            println!("blob hash {:?}", hex::encode(blob_hash));
        })
        .await
        .unwrap();
    }

<<<<<<< HEAD
    fn init_kzg_settings(file_name: &str) -> Result<KzgSettings> {
        let b_file_exists = std::path::Path::new(file_name).exists();
        assert!(b_file_exists);
        // open file as lines of strings
        let kzg_trust_setup_str = std::fs::read_to_string("../kzg_parsed_trust_setup").unwrap();
        let (g1, g2) = parse_kzg_trusted_setup(&kzg_trust_setup_str).unwrap();
        KzgSettings::load_trusted_setup(&g1.0, &g2.0).map_err(|e| anyhow::Error::new(e))
    }

    #[ignore]
    #[tokio::test]
    async fn test_fetch_and_verify_blob_data() {
        tokio::task::spawn_blocking(move || {
            let kzg_settings = init_kzg_settings("../kzg_parsed_trust_setup").unwrap();

            let mut provider = new_provider(
                None,
                Some("https://l1rpc.internal.taiko.xyz".to_owned()),
                Some("https://l1beacon.internal.taiko.xyz".to_owned()),
            )
            .expect("bad provider");
            let blob_data = provider.get_blob_data(1000).unwrap();
            let blob_bytes: [u8; 4096 * 32] = hex::decode(
                blob_data.data[0]
                    .blob
                    .to_lowercase()
                    .trim_start_matches("0x"),
            )
            .unwrap()
            .try_into()
            .unwrap();
            let blob: Blob = blob_bytes.into();
            let kzg_commit: KzgCommitment =
                KzgCommitment::blob_to_kzg_commitment(&blob, &kzg_settings).unwrap();
            assert_eq!("0x".to_owned() + &kzg_commit.as_hex_string(), blob_data.data[0].kzg_commitment);
            println!("blob commitment: {:?}", blob_data.data[0].kzg_commitment);
            let calc_versioned_hash = calc_blob_versioned_hash(&blob_data.data[0].kzg_commitment);
            println!("blob hash {:?}", hex::encode(calc_versioned_hash));
        })
        .await
        .unwrap();
    }

=======
>>>>>>> aee6a116
    #[test]
    fn json_to_ethers_blob_tx() {
        let response = "{
            \"blockHash\":\"0xa61eea0256aa361dfd436be11b0e276470413fbbc34b3642fbbf3b5d8d72f612\",
		    \"blockNumber\":\"0x4\",
		    \"from\":\"0xf39fd6e51aad88f6f4ce6ab8827279cfffb92266\",
		    \"gas\":\"0xf4240\",
		    \"gasPrice\":\"0x5e92e74e\",
		    \"maxFeePerGas\":\"0x8b772ea6\",
		    \"maxPriorityFeePerGas\":\"0x3b9aca00\",
		    \"maxFeePerBlobGas\":\"0x2\",
		    \"hash\":\"0xdb3b11250a2332cc4944fa8022836bd32da43c34d4f2e9e1b246cfdbc5b4c60e\",
		    \"input\":\"0x11762da2\",
		    \"nonce\":\"0x1\",
		    \"to\":\"0x5fbdb2315678afecb367f032d93f642f64180aa3\",
		    \"transactionIndex\":\"0x0\",
		    \"value\":\"0x0\",
		    \"type\":\"0x3\",
            \"accessList\":[],
		    \"chainId\":\"0x7e7e\",
            \"blobVersionedHashes\":[\"0x012d46373b7d1f53793cd6872e40e801f9af6860ecbdbaa2e28df25937618c6f\",\"0x0126d296b606f85b775b12b8b4abeb3bdb88f5a50502754d598537ae9b7fb947\"],
            \"v\":\"0x0\",
		    \"r\":\"0xaba289efba8ef610a5b3b70b72a42fe1916640f64d7112ec0b89087bbc8fff5f\",
		    \"s\":\"0x1de067d69b79d28d0a3bd179e332c85b93cedbd299d9e205398c073a59633dcf\",
		    \"yParity\":\"0x0\"
        }";
        let tx: Transaction = serde_json::from_str(response).unwrap();
        println!("tx: {:?}", tx);
    }
}<|MERGE_RESOLUTION|>--- conflicted
+++ resolved
@@ -1,9 +1,5 @@
 use anyhow::Result;
 use ethers_core::types::{Block, Transaction as EthersTransaction, H160, H256, U256};
-<<<<<<< HEAD
-use hex::FromHex;
-=======
->>>>>>> aee6a116
 use reth_primitives::eip4844::kzg_to_versioned_hash;
 use tracing::info;
 use zeth_primitives::{
@@ -210,11 +206,7 @@
     chunk.iter().flatten().cloned().collect()
 }
 
-<<<<<<< HEAD
 fn calc_blob_versioned_hash(commitment: &str) -> [u8; 32] {
-=======
-fn calc_blob_hash(commitment: &str) -> [u8; 32] {
->>>>>>> aee6a116
     let commit_bytes = hex::decode(commitment.to_lowercase().trim_start_matches("0x")).unwrap();
     let kzg_commit = c_kzg::KzgCommitment::from_bytes(&commit_bytes).unwrap();
     let version_hash: [u8; 32] = kzg_to_versioned_hash(kzg_commit).0;
@@ -278,22 +270,10 @@
     let blob_used = l2_tx_list.is_empty();
     let (l2_tx_list_blob, tx_blob_hash) = if blob_used {
         let BlockParams {
-<<<<<<< HEAD
-            assignedProver: _,
-            coinbase: _,
-            extraData: _,
-            blobHash: _proposed_blob_hash,
-            txListByteOffset: offset,
-            txListByteSize: size,
-            cacheBlobForReuse: _,
-            parentMetaHash: _,
-            hookCalls: _,
-=======
             blobHash: _proposed_blob_hash,
             txListByteOffset: offset,
             txListByteSize: size,
             ..
->>>>>>> aee6a116
         } = decode_propose_block_call_params(&propose_params)
             .expect("valid propose_block_call_params");
 
@@ -307,13 +287,9 @@
         let tx_blobs: Vec<GetBlobData> = blobs
             .data
             .iter()
-<<<<<<< HEAD
             .filter(|blob: &&GetBlobData| {
                 blob_hash.as_fixed_bytes() == &calc_blob_versioned_hash(&blob.kzg_commitment)
             })
-=======
-            .filter(|blob| blob_hash.as_fixed_bytes() == &calc_blob_hash(&blob.kzg_commitment))
->>>>>>> aee6a116
             .cloned()
             .collect::<Vec<GetBlobData>>();
         let blob_data = decode_blob_data(&tx_blobs[0].blob);
@@ -384,7 +360,6 @@
 
 #[cfg(test)]
 mod test {
-<<<<<<< HEAD
     use c_kzg::{Blob, KzgCommitment};
     use ethers_core::types::Transaction;
     use reth_primitives::{
@@ -434,12 +409,6 @@
             "0x010657f37554c781402a22917dee2f75def7ab966d7b770905398eba3c444014"
         );
     }
-=======
-    use ethers_core::types::Transaction;
-
-    use super::*;
-    use crate::consts::get_taiko_chain_spec;
->>>>>>> aee6a116
 
     #[ignore]
     #[tokio::test]
@@ -472,19 +441,6 @@
         tokio::task::spawn_blocking(|| {
             let mut provider = new_provider(
                 None,
-<<<<<<< HEAD
-                Some("https://localhost:8545".to_owned()),
-                Some("https://localhost:3500/".to_owned()),
-            )
-            .expect("bad provider");
-            // let blob_data = fetch_blob_data("http://localhost:3500".to_string(), 5).unwrap();
-            let blob_data = provider.get_blob_data(6093).unwrap();
-            println!("blob len: {:?}", blob_data.data[0].blob.len());
-            println!("blob tx: {:?}", decode_blob_data(&blob_data.data[0].blob));
-
-            println!("blob commitment: {:?}", blob_data.data[0].kzg_commitment);
-            let blob_hash = calc_blob_versioned_hash(&blob_data.data[0].kzg_commitment);
-=======
                 Some("https://l1rpc.internal.taiko.xyz/".to_owned()),
                 Some("https://l1beacon.internal.taiko.xyz/".to_owned()),
             )
@@ -495,15 +451,13 @@
             // println!("blob tx: {:?}", decode_blob_data(&blob_data.data[0].blob));
 
             println!("blob commitment: {:?}", blob_data.data[0].kzg_commitment);
-            let blob_hash = calc_blob_hash(&blob_data.data[0].kzg_commitment);
->>>>>>> aee6a116
+            let blob_hash = calc_blob_versioned_hash(&blob_data.data[0].kzg_commitment);
             println!("blob hash {:?}", hex::encode(blob_hash));
         })
         .await
         .unwrap();
     }
 
-<<<<<<< HEAD
     fn init_kzg_settings(file_name: &str) -> Result<KzgSettings> {
         let b_file_exists = std::path::Path::new(file_name).exists();
         assert!(b_file_exists);
@@ -547,8 +501,6 @@
         .unwrap();
     }
 
-=======
->>>>>>> aee6a116
     #[test]
     fn json_to_ethers_blob_tx() {
         let response = "{
