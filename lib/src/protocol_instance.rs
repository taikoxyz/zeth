use alloy_consensus::Header as AlloyConsensusHeader;
use alloy_primitives::{Address, TxHash, B256};
use alloy_sol_types::SolValue;
use anyhow::{ensure, Result};
use c_kzg_taiko::{Blob, KzgCommitment, KzgSettings};
use raiko_primitives::keccak::keccak;
use sha2::{Digest as _, Sha256};
use tracing::debug;

use super::utils::ANCHOR_GAS_LIMIT;
#[cfg(not(feature = "std"))]
use crate::no_std::*;
use crate::{
    input::{BlockMetadata, EthDeposit, GuestInput, Transition},
    utils::HeaderHasher,
};

const KZG_TRUST_SETUP_DATA: &[u8] = include_bytes!("../../kzg_settings_raw.bin");

#[derive(Debug)]
pub struct ProtocolInstance {
    pub transition: Transition,
    pub block_metadata: BlockMetadata,
    pub prover: Address,
    pub chain_id: u64,
    pub sgx_verifier_address: Address,
}

impl ProtocolInstance {
    pub fn meta_hash(&self) -> B256 {
        keccak(self.block_metadata.abi_encode()).into()
    }

    // keccak256(abi.encode(tran, newInstance, prover, metaHash))
    pub fn instance_hash(&self, evidence_type: &EvidenceType) -> B256 {
        match evidence_type {
            EvidenceType::Sgx { new_pubkey } => keccak(
                (
                    "VERIFY_PROOF",
                    self.chain_id,
                    self.sgx_verifier_address,
                    self.transition.clone(),
                    new_pubkey,
                    self.prover,
                    self.meta_hash(),
                )
                    .abi_encode()
                    .iter()
                    .copied()
                    .skip(32) // TRICKY: skip the first dyn flag 0x00..20.
                    .collect::<Vec<u8>>(),
            )
            .into(),
            EvidenceType::PseZk => todo!(),
            EvidenceType::Powdr => todo!(),
            EvidenceType::Succinct => keccak(
                (
                    self.transition.clone(),
                    // no pubkey since we don't need TEE to sign
                    self.prover,
                    self.meta_hash(),
                )
                    .abi_encode(),
            )
            .into(),
            EvidenceType::Risc0 | EvidenceType::Native => {
                keccak((self.transition.clone(), self.prover, self.meta_hash()).abi_encode()).into()
            }
        }
    }
}

#[derive(Debug, Clone, Copy)]
pub enum EvidenceType {
    Sgx {
        new_pubkey: Address, // the evidence signature public key
    },
    PseZk,
    Powdr,
    Succinct,
    Risc0,
    Native,
}

pub const VERSIONED_HASH_VERSION_KZG: u8 = 0x01;
pub fn kzg_to_versioned_hash(commitment: &KzgCommitment) -> B256 {
    let mut res = Sha256::digest(commitment.as_slice());
    res[0] = VERSIONED_HASH_VERSION_KZG;
    B256::new(res.into())
}

pub fn assemble_protocol_instance(
    input: &GuestInput,
    header: &AlloyConsensusHeader,
) -> Result<ProtocolInstance> {
    let blob_used = input.taiko.block_proposed.meta.blobUsed;
    let tx_list_hash = if blob_used {
<<<<<<< HEAD
        if !input.taiko.skip_verify_blob {
            debug!("kzg check enabled!");
=======
        if input.taiko.skip_verify_blob {
            println!("kzg check disabled!");
            input.taiko.tx_blob_hash.unwrap()
        } else {
            println!("kzg check enabled!");
>>>>>>> 4c766678
            let mut data = Vec::from(KZG_TRUST_SETUP_DATA);
            let kzg_settings = KzgSettings::from_u8_slice(&mut data);
            let kzg_commit = KzgCommitment::blob_to_kzg_commitment(
                &Blob::from_bytes(input.taiko.tx_data.as_slice()).unwrap(),
                &kzg_settings,
            )
            .unwrap();
            let versioned_hash = kzg_to_versioned_hash(&kzg_commit);
            assert_eq!(versioned_hash, input.taiko.tx_blob_hash.unwrap());
            versioned_hash
<<<<<<< HEAD
        } else {
            debug!("kzg check disabled!");
            input.taiko.tx_blob_hash.unwrap()
=======
>>>>>>> 4c766678
        }
    } else {
        TxHash::from(keccak(input.taiko.tx_data.as_slice()))
    };

    let deposits = input
        .withdrawals
        .iter()
        .map(|w| EthDeposit {
            recipient: w.address,
            amount: w.amount as u128,
            id: w.index,
        })
        .collect::<Vec<_>>();

    let gas_limit: u64 = header.gas_limit.try_into().unwrap();
    let pi = ProtocolInstance {
        transition: Transition {
            parentHash: header.parent_hash,
            blockHash: header.hash(),
            stateRoot: header.state_root,
            graffiti: input.taiko.prover_data.graffiti,
        },
        block_metadata: BlockMetadata {
            l1Hash: input.taiko.l1_header.hash(),
            difficulty: input.taiko.block_proposed.meta.difficulty,
            blobHash: tx_list_hash,
            extraData: bytes_to_bytes32(&header.extra_data).into(),
            depositsHash: keccak(deposits.abi_encode()).into(),
            coinbase: header.beneficiary,
            id: header.number,
            gasLimit: (gas_limit
                - if input.chain_spec.is_taiko() {
                    ANCHOR_GAS_LIMIT
                } else {
                    0
                }) as u32,
            timestamp: header.timestamp,
            l1Height: input.taiko.l1_header.number,
            minTier: input.taiko.block_proposed.meta.minTier,
            blobUsed: blob_used,
            parentMetaHash: input.taiko.block_proposed.meta.parentMetaHash,
            sender: input.taiko.block_proposed.meta.sender,
        },
        prover: input.taiko.prover_data.prover,
        chain_id: input.chain_spec.chain_id,
        sgx_verifier_address: input.chain_spec.sgx_verifier_address.unwrap_or_default(),
    };

    // Sanity check
    if input.chain_spec.is_taiko() {
        ensure!(
            pi.block_metadata.abi_encode() == input.taiko.block_proposed.meta.abi_encode(),
            format!(
                "block hash mismatch, expected: {:?}, got: {:?}",
                input.taiko.block_proposed.meta, pi.block_metadata
            )
        );
    }

    Ok(pi)
}

fn bytes_to_bytes32(input: &[u8]) -> [u8; 32] {
    let mut bytes = [0u8; 32];
    let len = core::cmp::min(input.len(), 32);
    bytes[..len].copy_from_slice(&input[..len]);
    bytes
}

#[cfg(test)]
mod tests {
    use alloy_primitives::{address, b256};
    use alloy_sol_types::SolCall;
    use raiko_primitives::keccak;

    use super::*;
    use crate::input::{proveBlockCall, TierProof};

    #[test]
    fn bytes_to_bytes32_test() {
        let input = "";
        let byte = bytes_to_bytes32(input.as_bytes());
        assert_eq!(
            byte,
            [
                0, 0, 0, 0, 0, 0, 0, 0, 0, 0, 0, 0, 0, 0, 0, 0, 0, 0, 0, 0, 0, 0, 0, 0, 0, 0, 0, 0,
                0, 0, 0, 0
            ]
        );
    }

    #[test]
    fn test_calc_eip712_pi_hash() {
        let trans = Transition {
            parentHash: b256!("07828133348460fab349c7e0e9fd8e08555cba34b34f215ffc846bfbce0e8f52"),
            blockHash: b256!("e2105909de032b913abfa4c8b6101f9863d82be109ef32890b771ae214784efa"),
            stateRoot: b256!("abbd12b3bcb836b024c413bb8c9f58f5bb626d6d835f5554a8240933e40b2d3b"),
            graffiti: b256!("0000000000000000000000000000000000000000000000000000000000000000"),
        };
        let meta_hash = b256!("9608088f69e586867154a693565b4f3234f26f82d44ef43fb99fd774e7266024");
        let pi_hash = keccak::keccak(
            (
                "VERIFY_PROOF",
                167001u64,
                address!("4F3F0D5B22338f1f991a1a9686C7171389C97Ff7"),
                trans.clone(),
                address!("741E45D08C70c1C232802711bBFe1B7C0E1acc55"),
                address!("70997970C51812dc3A010C7d01b50e0d17dc79C8"),
                meta_hash,
            )
                .abi_encode()
                .iter()
                .cloned()
                .skip(32)
                .collect::<Vec<u8>>(),
        );
        assert_eq!(
            hex::encode(pi_hash),
            "4a7ba84010036277836eaf99acbbc10dc5d8ee9063e2e3c5be5e8be39ceba8ae"
        );
    }

    #[test]
    fn test_eip712_pi_hash() {
        let input = "10d008bd000000000000000000000000000000000000000000000000000000000000004900000000000000000000000000000000000000000000000000000000000000400000000000000000000000000000000000000000000000000000000000000340689c98d83627e8749504eb6effbc2b08408183f11211bbf8bd281727b16255e6b3f8ee61d80cd7d30cdde9aa49acac0b82264a6b0f992139398e95636e501fd80189249f72753bd6c715511cc61facdec4781d4ecb1d028dafdff4a0827d7d53302e31382e302d64657600000000000000000000000000000000000000000000569e75fc77c1a856f6daaf9e69d8a9566ca34aa47f9133711ce065a571af0cfd00000000000000000000000016700100000000000000000000000000000100010000000000000000000000000000000000000000000000000000000000000049000000000000000000000000000000000000000000000000000000000e4e1c000000000000000000000000000000000000000000000000000000000065f94010000000000000000000000000000000000000000000000000000000000000036000000000000000000000000000000000000000000000000000000000000000640000000000000000000000000000000000000000000000000000000000000001fdbdc45da60168ddf29b246eb9e0a2e612a670f671c6d3aafdfdac21f86b4bca0000000000000000000000003c44cdddb6a900fa2b585dd299e03d12fa4293bcaf73b06ee94a454236314610c55e053df3af4402081df52c9ff2692349a6b497bc17a6706bc1cf4c363e800d2133d0d143363871d9c17b8fc5cf6d3cfd585bc80730a40cf8d8186241d45e19785c117956de919999d50e473aaa794b8fd4097000000000000000000000000000000000000000000000000000000000000000000000000000000000000000000000000000000000000000000000000000000260000000000000000000000000000000000000000000000000000000000000006400000000000000000000000000000000000000000000000000000000000000400000000000000000000000000000000000000000000000000000000000000064ffffffffffffffffffffffffffffffffffffffffffffffffffffffffffffffffffffffffffffffffffffffffffffffffffffffffffffffffffffffffffffffffffffffffffffffffffffffffffffffffffffffffffffffffffffffffffffffffffffffff00000000000000000000000000000000000000000000000000000000";
        let input_data = hex::decode(input).unwrap();
        let proveBlockCall { blockId: _, input } =
            proveBlockCall::abi_decode(&input_data, false).unwrap();
        let (meta, trans, _proof) =
            <(BlockMetadata, Transition, TierProof)>::abi_decode_params(&input, false).unwrap();
        let meta_hash: B256 = keccak::keccak(meta.abi_encode()).into();
        let pi_hash = keccak::keccak(
            (
                "VERIFY_PROOF",
                10086u64,
                address!("4F3F0D5B22338f1f991a1a9686C7171389C97Ff7"),
                trans.clone(),
                address!("4F3F0D5B22338f1f991a1a9686C7171389C97Ff7"),
                address!("4F3F0D5B22338f1f991a1a9686C7171389C97Ff7"),
                meta_hash,
            )
                .abi_encode()
                .iter()
                .cloned()
                .skip(32)
                .collect::<Vec<u8>>(),
        );
        assert_eq!(
            hex::encode(pi_hash),
            "e9a8ebed81fb2da780c79aef3739c64c485373250b6167719517157936a1501b"
        );
    }
}<|MERGE_RESOLUTION|>--- conflicted
+++ resolved
@@ -95,16 +95,11 @@
 ) -> Result<ProtocolInstance> {
     let blob_used = input.taiko.block_proposed.meta.blobUsed;
     let tx_list_hash = if blob_used {
-<<<<<<< HEAD
-        if !input.taiko.skip_verify_blob {
-            debug!("kzg check enabled!");
-=======
         if input.taiko.skip_verify_blob {
-            println!("kzg check disabled!");
+            debug!("kzg check disabled!");
             input.taiko.tx_blob_hash.unwrap()
         } else {
-            println!("kzg check enabled!");
->>>>>>> 4c766678
+            debug!("kzg check enabled!");
             let mut data = Vec::from(KZG_TRUST_SETUP_DATA);
             let kzg_settings = KzgSettings::from_u8_slice(&mut data);
             let kzg_commit = KzgCommitment::blob_to_kzg_commitment(
@@ -115,12 +110,6 @@
             let versioned_hash = kzg_to_versioned_hash(&kzg_commit);
             assert_eq!(versioned_hash, input.taiko.tx_blob_hash.unwrap());
             versioned_hash
-<<<<<<< HEAD
-        } else {
-            debug!("kzg check disabled!");
-            input.taiko.tx_blob_hash.unwrap()
-=======
->>>>>>> 4c766678
         }
     } else {
         TxHash::from(keccak(input.taiko.tx_data.as_slice()))
