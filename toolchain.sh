#!/usr/bin/env bash

if [ "$1" == "native" ]; then
	echo "Skip toolchain modification"
elif [ "$1" == "sgx" ]; then
	cp provers/sgx/prover/rust-toolchain.toml ./
	echo "rust-toolchain.toml has been copied from SGX prover to the workspace root."
elif [ "$1" == "risc0" ]; then
<<<<<<< HEAD
    cp provers/risc0/driver/rust-toolchain.toml ./
    echo "rust-toolchain.toml has been copied from Risc0 prover to the workspace root."
elif [ "$1" == "sp1" ]; then
    cp provers/sp1/driver/rust-toolchain.toml ./
    echo "rust-toolchain.toml has been copied from Sp1 prover to the workspace root."
=======
	cp provers/risc0/rust-toolchain.toml ./
	echo "rust-toolchain.toml has been copied from Risc0 prover to the workspace root."
elif [ "$1" == "sp1" ]; then
	cp provers/sp1/prover/rust-toolchain.toml ./
	echo "rust-toolchain.toml has been copied from Sp1 prover to the workspace root."
>>>>>>> 8b23bae8
else
	echo "Skip toolchain modification"
	exit 1
fi

rm rust-toolchain<|MERGE_RESOLUTION|>--- conflicted
+++ resolved
@@ -6,19 +6,11 @@
 	cp provers/sgx/prover/rust-toolchain.toml ./
 	echo "rust-toolchain.toml has been copied from SGX prover to the workspace root."
 elif [ "$1" == "risc0" ]; then
-<<<<<<< HEAD
     cp provers/risc0/driver/rust-toolchain.toml ./
     echo "rust-toolchain.toml has been copied from Risc0 prover to the workspace root."
 elif [ "$1" == "sp1" ]; then
     cp provers/sp1/driver/rust-toolchain.toml ./
     echo "rust-toolchain.toml has been copied from Sp1 prover to the workspace root."
-=======
-	cp provers/risc0/rust-toolchain.toml ./
-	echo "rust-toolchain.toml has been copied from Risc0 prover to the workspace root."
-elif [ "$1" == "sp1" ]; then
-	cp provers/sp1/prover/rust-toolchain.toml ./
-	echo "rust-toolchain.toml has been copied from Sp1 prover to the workspace root."
->>>>>>> 8b23bae8
 else
 	echo "Skip toolchain modification"
 	exit 1
