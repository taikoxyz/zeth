use crate::{
    interfaces::{RaikoError, RaikoResult},
    provider::{db::ProviderDb, rpc::RpcBlockDataProvider, BlockDataProvider},
};
use alloy_consensus::TxEnvelope;
pub use alloy_primitives::*;
use alloy_provider::{Provider, ReqwestProvider};
use alloy_rpc_types::{Block, BlockTransactions, Filter, Transaction as AlloyRpcTransaction};
use alloy_sol_types::{SolCall, SolEvent};
use anyhow::{anyhow, bail, Result};
use kzg::eip_4844::Blob;
use raiko_lib::{
<<<<<<< HEAD
    builder::{calculate_block_header, OptimisticDatabase, RethBlockBuilder}, clear_line, commitment_to_version_hash, consts::ChainSpec, inplace_print, input::{
        decode_anchor, proposeBlockCall, BlockProposed, GuestInput, TaikoGuestInput,
        TaikoProverData,
    }, primitives::{eip4844::{self, set_commitment_proof, MAINNET_KZG_TRUSTED_SETUP}, mpt::proofs_to_tries}, utils::{generate_transactions, zlib_compress_data}, Measurement
=======
    builder::{OptimisticDatabase, RethBlockBuilder},
    clear_line,
    consts::ChainSpec,
    inplace_print,
    input::{
        decode_anchor, proposeBlockCall, BlockProposed, GuestInput, TaikoGuestInput,
        TaikoProverData,
    },
    primitives::{eip4844::MAINNET_KZG_TRUSTED_SETUP, mpt::proofs_to_tries},
    protocol_instance::kzg_to_versioned_hash,
    utils::{generate_transactions, zlib_compress_data},
    Measurement,
>>>>>>> 546ab19c
};
use reth_primitives::Block as RethBlock;
use serde::{Deserialize, Serialize};
use std::collections::HashSet;
use tracing::{debug, info, warn};

pub async fn preflight<BDP: BlockDataProvider>(
    provider: BDP,
    block_number: u64,
    l1_chain_spec: ChainSpec,
    taiko_chain_spec: ChainSpec,
    prover_data: TaikoProverData,
) -> RaikoResult<GuestInput> {
    let measurement = Measurement::start("Fetching block data...", false);

    // Get the block and the parent block
    let blocks = provider
        .get_blocks(&[(block_number, true), (block_number - 1, false)])
        .await?;
    let (block, parent_block) = (
        blocks.first().ok_or_else(|| {
            RaikoError::Preflight("No block data for the requested block".to_owned())
        })?,
        &blocks.get(1).ok_or_else(|| {
            RaikoError::Preflight("No parent block data for the requested block".to_owned())
        })?,
    );

    info!(
        "Processing block {:?} with hash: {:?}",
        block.header.number,
        block.header.hash.unwrap(),
    );
    debug!("block.parent_hash: {:?}", block.header.parent_hash);
    debug!("block gas used: {:?}", block.header.gas_used);
    debug!("block transactions: {:?}", block.transactions.len());

    let taiko_guest_input = if taiko_chain_spec.is_taiko() {
        prepare_taiko_chain_input(
            &l1_chain_spec,
            &taiko_chain_spec,
            block_number,
            block,
            prover_data,
        )
        .await?
    } else {
        // For Ethereum blocks we just convert the block transactions in a tx_list
        // so that we don't have to supports separate paths.
        TaikoGuestInput {
            tx_data: zlib_compress_data(&alloy_rlp::encode(&get_transactions_from_block(block)?))?,
            ..Default::default()
        }
    };
    measurement.stop();

    let reth_block = RethBlock::try_from(block.clone()).expect("block convert failed");

    let input = GuestInput {
        block: reth_block.clone(),
        chain_spec: taiko_chain_spec.clone(),
        block_number,
<<<<<<< HEAD
        block_hash_reference: hash,
=======
>>>>>>> 546ab19c
        beneficiary: block.header.miner,
        gas_limit: block.header.gas_limit.try_into().map_err(|_| {
            RaikoError::Conversion("Failed converting gas limit to u64".to_string())
        })?,
        timestamp: block.header.timestamp,
        extra_data: block.header.extra_data.clone(),
        mix_hash: if let Some(mix_hash) = block.header.mix_hash {
            mix_hash
        } else {
            return Err(RaikoError::Preflight(
                "No mix hash for the requested block".to_owned(),
            ));
        },
        withdrawals: block.withdrawals.clone().unwrap_or_default(),
        parent_state_trie: Default::default(),
        parent_storage: Default::default(),
        contracts: Default::default(),
        parent_header: parent_block.header.clone().try_into().unwrap(),
        ancestor_headers: Default::default(),
        base_fee_per_gas: block.header.base_fee_per_gas.map_or_else(
            || {
                Err(RaikoError::Preflight(
                    "No base fee per gas for the requested block".to_owned(),
                ))
            },
            |base_fee_per_gas| {
                base_fee_per_gas.try_into().map_err(|_| {
                    RaikoError::Conversion("Failed converting base fee per gas to u64".to_owned())
                })
            },
        )?,
        blob_gas_used: block.header.blob_gas_used.map_or_else(
            || Ok(None),
            |b: u128| -> RaikoResult<Option<u64>> {
                b.try_into().map(Some).map_err(|_| {
                    RaikoError::Conversion("Failed converting blob gas used to u64".to_owned())
                })
            },
        )?,
        excess_blob_gas: block.header.excess_blob_gas.map_or_else(
            || Ok(None),
            |b: u128| -> RaikoResult<Option<u64>> {
                b.try_into().map(Some).map_err(|_| {
                    RaikoError::Conversion("Failed converting excess blob gas to u64".to_owned())
                })
            },
        )?,
        parent_beacon_block_root: block.header.parent_beacon_block_root,
        taiko: taiko_guest_input,
    };

    // Create the block builder, run the transactions and extract the DB
    let provider_db = ProviderDb::new(
        provider,
        taiko_chain_spec,
        if let Some(parent_block_number) = parent_block.header.number {
            parent_block_number
        } else {
            return Err(RaikoError::Preflight(
                "No parent block number for the requested block".to_owned(),
            ));
        },
    )
    .await?;

    let mut builder = RethBlockBuilder::new(&input, provider_db);
    builder.prepare_header()?;

    // Optimize data gathering by executing the transactions multiple times so data can be requested in batches
    let is_local = false;
    let max_iterations = if is_local { 1 } else { 100 };
    let mut done = false;
    let mut num_iterations = 0;
    while !done {
        inplace_print(&format!("Execution iteration {num_iterations}..."));

        let optimistic = num_iterations + 1 < max_iterations;
        builder.db.as_mut().unwrap().optimistic = optimistic;

        builder.execute_transactions(optimistic).expect("execute");
        if builder.db.as_mut().unwrap().fetch_data().await {
            done = true;
        }
        num_iterations += 1;
    }
    clear_line();
    println!("State data fetched in {num_iterations} iterations");

    let provider_db = builder.db.as_mut().unwrap();

    // Gather inclusion proofs for the initial and final state
    let measurement = Measurement::start("Fetching storage proofs...", true);
    let (parent_proofs, proofs, num_storage_proofs) = provider_db.get_proofs().await?;
    measurement.stop_with_count(&format!(
        "[{} Account/{num_storage_proofs} Storage]",
        parent_proofs.len() + proofs.len(),
    ));

    // Construct the state trie and storage from the storage proofs.
    let measurement = Measurement::start("Constructing MPT...", true);
    let (state_trie, storage) =
        proofs_to_tries(input.parent_header.state_root, parent_proofs, proofs)?;
    measurement.stop();

    // Gather proofs for block history
    let measurement = Measurement::start("Fetching historical block headers...", true);
    let ancestor_headers = provider_db.get_ancestor_headers().await?;
    measurement.stop();

    // Get the contracts from the initial db.
    let measurement = Measurement::start("Fetching contract code...", true);
    let mut contracts = HashSet::new();
    let initial_db = &provider_db.initial_db;
    for account in initial_db.accounts.values() {
        let code = &account.info.code;
        if let Some(code) = code {
            contracts.insert(code.bytecode().0.clone());
        }
    }
    measurement.stop();

    let input = GuestInput {
        parent_state_trie: state_trie,
        parent_storage: storage,
        contracts: contracts.into_iter().map(Bytes).collect(),
        ancestor_headers,
        ..input
    };

<<<<<<< HEAD
    verify(input.clone());

    // Add the collected data to the input
    Ok(input)
}

fn check_eq<T: std::cmp::PartialEq + std::fmt::Debug>(expected: &T, actual: &T, message: &str) {
    if expected != actual {
        println!("Assertion failed: {message} - Expected: {expected:?}, Found: {actual:?}");
    }
}

fn verify(input: GuestInput) {
    let header = calculate_block_header(&input);

    // Check against the expected value of all fields for easy debugability
    let exp = &input.block.header;
    check_eq(&exp.parent_hash, &header.parent_hash, "base_fee_per_gas");
    check_eq(&exp.ommers_hash, &header.ommers_hash, "ommers_hash");
    check_eq(&exp.beneficiary, &header.beneficiary, "beneficiary");
    check_eq(&exp.state_root, &header.state_root, "state_root");
    check_eq(
        &exp.transactions_root,
        &header.transactions_root,
        "transactions_root",
    );
    check_eq(&exp.receipts_root, &header.receipts_root, "receipts_root");
    check_eq(
        &exp.withdrawals_root,
        &header.withdrawals_root,
        "withdrawals_root",
    );
    check_eq(&exp.logs_bloom, &header.logs_bloom, "logs_bloom");
    check_eq(&exp.difficulty, &header.difficulty, "difficulty");
    check_eq(&exp.number, &header.number, "number");
    check_eq(&exp.gas_limit, &header.gas_limit, "gas_limit");
    check_eq(&exp.gas_used, &header.gas_used, "gas_used");
    check_eq(&exp.timestamp, &header.timestamp, "timestamp");
    check_eq(&exp.mix_hash, &header.mix_hash, "mix_hash");
    check_eq(&exp.nonce, &header.nonce, "nonce");
    check_eq(
        &exp.base_fee_per_gas,
        &header.base_fee_per_gas,
        "base_fee_per_gas",
    );
    check_eq(&exp.blob_gas_used, &header.blob_gas_used, "blob_gas_used");
    check_eq(
        &exp.excess_blob_gas,
        &header.excess_blob_gas,
        "excess_blob_gas",
    );
    check_eq(
        &exp.parent_beacon_block_root,
        &header.parent_beacon_block_root,
        "parent_beacon_block_root",
    );
    check_eq(
        &exp.extra_data.clone(),
        &header.extra_data.clone(),
        "extra_data",
    );

    // Make sure the blockhash from the node matches the one from the builder
    assert_eq!(
        Into::<FixedBytes<32>>::into(header.hash_slow().0),
        input.block_hash_reference,
        "block hash unexpected"
    );

    assert_eq!(header, input.block.header, "header wrong!");
=======
    // Add the collected data to the input
    Ok(input)
>>>>>>> 546ab19c
}

/// Prepare the input for a Taiko chain
async fn prepare_taiko_chain_input(
    l1_chain_spec: &ChainSpec,
    taiko_chain_spec: &ChainSpec,
    block_number: u64,
    block: &Block,
    prover_data: TaikoProverData,
) -> RaikoResult<TaikoGuestInput> {
    let provider_l1 = RpcBlockDataProvider::new(&l1_chain_spec.rpc, block_number)?;

    // Decode the anchor tx to find out which L1 blocks we need to fetch
    let anchor_tx = match &block.transactions {
        BlockTransactions::Full(txs) => txs[0].clone(),
        _ => unreachable!(),
    };
    let anchor_call = decode_anchor(anchor_tx.input.as_ref())?;
    // The L1 blocks we need
    let l1_state_block_number = anchor_call.l1BlockId;
    let l1_inclusion_block_number = l1_state_block_number + 1;

    debug!(
        "anchor L1 block id: {:?}\nanchor L1 state root: {:?}",
        anchor_call.l1BlockId, anchor_call.l1StateRoot
    );

    // Get the L1 block in which the L2 block was included so we can fetch the DA data.
    // Also get the L1 state block header so that we can prove the L1 state root.
    let l1_blocks = provider_l1
        .get_blocks(&[
            (l1_inclusion_block_number, false),
            (l1_state_block_number, false),
        ])
        .await?;
    let (l1_inclusion_block, l1_state_block) = (&l1_blocks[0], &l1_blocks[1]);

    let l1_state_block_hash = l1_state_block.header.hash.ok_or_else(|| {
        RaikoError::Preflight("No L1 state block hash for the requested block".to_owned())
    })?;

    debug!("l1_state_root_block hash: {l1_state_block_hash:?}");

    let l1_inclusion_block_hash = l1_inclusion_block.header.hash.ok_or_else(|| {
        RaikoError::Preflight("No L1 inclusion block hash for the requested block".to_owned())
    })?;

    // Get the block proposal data
    let (proposal_tx, proposal_event) = get_block_proposed_event(
        provider_l1.provider(),
        taiko_chain_spec.clone(),
        l1_inclusion_block_hash,
        block_number,
    )
    .await?;

    // Fetch the tx data from either calldata or blobdata
    let (tx_data, blob_commitment, kzg_settings) = if proposal_event.meta.blobUsed {
        debug!("blob active");
        // Get the blob hashes attached to the propose tx
        let blob_hashes = proposal_tx.blob_versioned_hashes.unwrap_or_default();
        assert!(!blob_hashes.is_empty());
        // Currently the protocol enforces the first blob hash to be used
        let blob_hash = blob_hashes[0];
        // Get the blob data for this block
        let slot_id = block_time_to_block_slot(
            l1_inclusion_block.header.timestamp,
            l1_chain_spec.genesis_time,
            l1_chain_spec.seconds_per_slot,
        )?;
        let beacon_rpc_url: String = l1_chain_spec.beacon_rpc.clone().ok_or_else(|| {
            RaikoError::Preflight("Beacon RPC URL is required for Taiko chains".to_owned())
        })?;
        let blob = get_blob_data(&beacon_rpc_url, slot_id, blob_hash).await?;

        let kzg_settings = eip4844::MAINNET_KZG_TRUSTED_SETUP.as_ref().clone();
        let (proof, commitment) =
            eip4844::get_kzg_proof_commitment(&blob, &kzg_settings).map_err(|e| anyhow!(e))?;
        set_commitment_proof(&proof, &commitment).map_err(|e| anyhow!(e))?;

        (blob, Some(commitment), Some(kzg_settings))
    } else {
        // Get the tx list data directly from the propose transaction data
        let proposal_call = proposeBlockCall::abi_decode(&proposal_tx.input, false)
            .map_err(|_| RaikoError::Preflight("Could not decode proposeBlockCall".to_owned()))?;
        (proposal_call.txList.as_ref().to_owned(), None, None)
    };

    // Create the transactions from the proposed tx list
    let transactions = generate_transactions(
        taiko_chain_spec,
        proposal_event.meta.blobUsed,
        &tx_data,
        Some(anchor_tx.clone()),
    );
    // Do a sanity check using the transactions returned by the node
    assert!(
        transactions.len() >= block.transactions.len(),
        "unexpected number of transactions"
    );

    // Create the input struct without the block data set
    Ok(TaikoGuestInput {
        l1_header: l1_state_block.header.clone().try_into().unwrap(),
        tx_data,
        anchor_tx: serde_json::to_string(&anchor_tx).map_err(RaikoError::Serde)?,
        blob_commitment,
        kzg_settings,
        block_proposed: proposal_event,
        prover_data,
        skip_verify_blob: false,
    })
}

// block_time_to_block_slot returns the slots of the given timestamp.
fn block_time_to_block_slot(
    block_time: u64,
    genesis_time: u64,
    block_per_slot: u64,
) -> RaikoResult<u64> {
    if genesis_time == 0u64 {
        Err(RaikoError::Anyhow(anyhow!(
            "genesis time is 0, please check chain spec"
        )))
    } else if block_time < genesis_time {
        Err(RaikoError::Anyhow(anyhow!(
            "provided block_time precedes genesis time",
        )))
    } else {
        Ok((block_time - genesis_time) / block_per_slot)
    }
}

fn blob_to_bytes(blob_str: &str) -> Vec<u8> {
    match hex::decode(blob_str.to_lowercase().trim_start_matches("0x")) {
        Ok(b) => b,
        Err(_) => Vec::new(),
    }
}

fn preflight_blob_versioned_hash(blob_str: &str) -> [u8; 32] {
    use kzg::G1;
    let blob_bytes: Vec<u8> = hex::decode(blob_str.to_lowercase().trim_start_matches("0x"))
        .expect("Could not decode blob");
    let kzg_settings = MAINNET_KZG_TRUSTED_SETUP.as_ref();
    let blob = Blob::from_bytes(&blob_bytes).expect("Could not create blob");
    let commitment = eip4844::blob_to_kzg_commitment_rust(
        &eip4844::deserialize_blob_rust(&blob).expect("Could not deserialize blob"),
        kzg_settings,
    )
    .expect("Could not create kzg commitment from blob");
    let version_hash: [u8; 32] = commitment_to_version_hash(&commitment.to_bytes()).0;
    version_hash
}

async fn get_blob_data(
    beacon_rpc_url: &str,
    block_id: u64,
    blob_hash: FixedBytes<32>,
) -> Result<Vec<u8>> {
    if beacon_rpc_url.contains("blobscan.com") {
        get_blob_data_blobscan(beacon_rpc_url, block_id, blob_hash).await
    } else {
        get_blob_data_beacon(beacon_rpc_url, block_id, blob_hash).await
    }
}

async fn get_blob_data_beacon(
    beacon_rpc_url: &str,
    block_id: u64,
    blob_hash: FixedBytes<32>,
) -> Result<Vec<u8>> {
    // Blob data from the beacon chain
    // type Sidecar struct {
    // Index                    string                   `json:"index"`
    // Blob                     string                   `json:"blob"`
    // SignedBeaconBlockHeader  *SignedBeaconBlockHeader `json:"signed_block_header"`
    // KzgCommitment            string                   `json:"kzg_commitment"`
    // KzgProof                 string                   `json:"kzg_proof"`
    // CommitmentInclusionProof []string
    // `json:"kzg_commitment_inclusion_proof"` }
    #[derive(Clone, Debug, Deserialize, Serialize)]
    struct GetBlobData {
        pub index: String,
        pub blob: String,
        // pub signed_block_header: SignedBeaconBlockHeader, // ignore for now
        pub kzg_commitment: String,
        pub kzg_proof: String,
        //pub kzg_commitment_inclusion_proof: Vec<String>,
    }

    #[derive(Clone, Debug, Deserialize, Serialize)]
    struct GetBlobsResponse {
        pub data: Vec<GetBlobData>,
    }

    let url = format!(
        "{}/eth/v1/beacon/blob_sidecars/{block_id}",
        beacon_rpc_url.trim_end_matches('/'),
    );
    info!("Retrieve blob from {url}.");
    let response = reqwest::get(url.clone()).await?;
    if response.status().is_success() {
        let blobs: GetBlobsResponse = response.json().await?;
        assert!(!blobs.data.is_empty(), "blob data not available anymore");
        // Get the blob data for the blob storing the tx list
        let tx_blob = blobs
            .data
            .iter()
            .find(|blob| {
                // calculate from plain blob
                blob_hash == preflight_blob_versioned_hash(&blob.blob)
            })
            .cloned();
        assert!(tx_blob.is_some());
        Ok(blob_to_bytes(&tx_blob.unwrap().blob))
    } else {
        warn!(
            "Request {url} failed with status code: {}",
            response.status()
        );
        Err(anyhow::anyhow!(
            "Request failed with status code: {}",
            response.status()
        ))
    }
}

async fn get_blob_data_blobscan(
    beacon_rpc_url: &str,
    _block_id: u64,
    blob_hash: FixedBytes<32>,
) -> Result<Vec<u8>> {
    // https://api.blobscan.com/#/
    #[derive(Clone, Debug, Deserialize, Serialize)]
    struct BlobScanData {
        pub commitment: String,
        pub data: String,
    }

    let url = format!("{}/blobs/{blob_hash}", beacon_rpc_url.trim_end_matches('/'),);
    let response = reqwest::get(url.clone()).await?;
    if response.status().is_success() {
        let blob: BlobScanData = response.json().await?;
        Ok(blob_to_bytes(&blob.data))
    } else {
        println!(
            "Request {url} failed with status code: {}",
            response.status()
        );
        Err(anyhow::anyhow!(
            "Request failed with status code: {}",
            response.status()
        ))
    }
}

async fn get_block_proposed_event(
    provider: &ReqwestProvider,
    chain_spec: ChainSpec,
    block_hash: B256,
    l2_block_number: u64,
) -> Result<(AlloyRpcTransaction, BlockProposed)> {
    // Get the address that emitted the event
    let Some(l1_address) = chain_spec.l1_contract else {
        bail!("No L1 contract address in the chain spec");
    };

    // Get the event signature (value can differ between chains)
    let event_signature = BlockProposed::SIGNATURE_HASH;
    // Setup the filter to get the relevant events
    let filter = Filter::new()
        .address(l1_address)
        .at_block_hash(block_hash)
        .event_signature(event_signature);
    // Now fetch the events
    let logs = provider.get_logs(&filter).await?;

    // Run over the logs returned to find the matching event for the specified L2 block number
    // (there can be multiple blocks proposed in the same block and even same tx)
    for log in logs {
        let Some(log_struct) = Log::new(
            log.address(),
            log.topics().to_vec(),
            log.data().data.clone(),
        ) else {
            bail!("Could not create log")
        };
        let event = BlockProposed::decode_log(&log_struct, false)
            .map_err(|_| RaikoError::Anyhow(anyhow!("Could not decode log")))?;
        if event.blockId == raiko_lib::primitives::U256::from(l2_block_number) {
            let Some(log_tx_hash) = log.transaction_hash else {
                bail!("No transaction hash in the log")
            };
            let tx = provider
                .get_transaction_by_hash(log_tx_hash)
                .await
                .expect("couldn't query the propose tx")
                .expect("Could not find the propose tx");
            return Ok((tx, event.data));
        }
    }
    bail!("No BlockProposed event found for block {l2_block_number}");
}

fn get_transactions_from_block(block: &Block) -> RaikoResult<Vec<TxEnvelope>> {
    let mut transactions: Vec<TxEnvelope> = Vec::new();
    if !block.transactions.is_empty() {
        match &block.transactions {
            BlockTransactions::Full(txs) => {
                for tx in txs {
                    transactions.push(TxEnvelope::try_from(tx.clone()).unwrap());
                }
            },
            _ => unreachable!("Block is too old, please connect to an archive node or use a block that is at most 128 blocks old."),
        };
        assert!(
            transactions.len() == block.transactions.len(),
            "unexpected number of transactions"
        );
    }
    Ok(transactions)
}

#[cfg(test)]
mod test {
    use ethers_core::types::Transaction;
    use raiko_lib::{
        consts::{Network, SupportedChainSpecs},
        utils::decode_transactions,
    };

    use super::*;

    #[test]
    fn test_new_blob_decode() {
        let valid_blob_str = "\
            01000004b0f904adb8b502f8b283028c59188459682f008459682f028286b394\
            006700100000000000000000000000000001009980b844a9059cbb0000000000\
            0000000000000001670010000000000000000000000000000100990000000000\
            000000000000000000000000000000000000000000000000000001c080a0af40\
            093afa19e4b7256a209c71a902d33985c5655e580d5fbf36815e290b623177a0\
            19d4b4ccaa5497a47845016680c128b63e74e9d6a9756ebdeb2f78a65e0fa120\
            0001f802f901f483028c592e8459682f008459682f02832625a0941670010000\
            0b000000000000000000000000000280b90184fa233d0c000000000000000000\
            0000000000000000000000000000000000000000000000200000000000000000\
            000000000000000000000000000000000000000000007e7e0000000000000000\
            0000000014dc79964da2c08b23698b3d3cc7ca32193d99550000000000000000\
            0000000014dc79964da2c08b23698b3d3cc7ca32193d99550000000000000000\
            0000000000016700100000000000000000000000000001009900000000000000\
            0000000000000000000000000000000000000000000000000100000000000000\
            000000000000000000000000000000000000000000002625a000000000000000\
            0000000000000000000000000000000000000000000000000000000000000000\
            000000000000976ea74026e726554db657fa54763abd0c3a0aa9000000000000\
            0000000000000000000000000000000000000000000000000120000000000000\
            220000000000000000000000000000000000000000000000001243726f6e4a6f\
            102053656e64546f6b656e730000000000000000000000000000c080a0a99edd\
            2b13d5436cb0fe71b2ea4e69c2292fdc682ae54fe702cc36d6634dd0ba85a057\
            119f9297ca5ebd5402bd886405fe3aa8f8182438a9e56c1ef2a1ec0ae4a0acb9\
            00f802f901f483028c592f8459682f008459682f02832625a094167001000000\
            000000000000000000000000000280b90184fa233d0c00000000000000000000\
            0000000000000000000000000000000000000000000020000000000000000000\
            0000000000000000000000000000000000000000007e7e000000000000000000\
            00000014dc79964da2c08b23698b3d3cc7ca32193d9955000000000000000000\
            00000014dc79964da2c08b23698b3d3cc7ca32193d9955000000000000000000\
            0000000001670010000000000000000000000000000100990000000000000000\
            0000000000000000000000000000000000000000000000010000000000000000\
            0000000000000000000000000000000000000000002625a00000000000000000\
            0000000000000000000000000000000000000000000000000000000000000000\
            0000000000976ea74026e726554db657fa54763abd0c3a0aa900000000000000\
            0000000000000000000000000000000000000000000000012000000000000000\
            2000000000000000000000000000000000000000000000001243726f6e4a6f62\
            0053656e64546f6b656e730000000000000000000000000000c080a08f0a9757\
            35d78526f1339c69c2ed02df7a6d7cded10c74fb57398c11c1420526c2a0047f\
            003054d3d75d33120020872b6d5e0a4a05e47c50179bb9a8b866b7fb71b30000\
            0000000000000000000000000000000000000000000000000000000000000000\
            0000000000000000000000000000000000000000000000000000000000000000\
            0000000000000000000000000000000000000000000000000000000000000000\
            0000000000000000000000000000000000000000000000000000000000000000\
            0000000000000000000000000000000000000000000000000000000000000000\
            00000000000000000000000000000000";
        let blob_str = format!("{:0<262144}", valid_blob_str);
        let dec_blob = blob_to_bytes(&blob_str);
        println!("dec blob tx len: {:?}", dec_blob.len());
        let txs = decode_transactions(&dec_blob);
        println!("dec blob tx: {txs:?}");
    }

    #[ignore]
    #[test]
    fn test_slot_block_num_mapping() {
        let chain_spec = SupportedChainSpecs::default()
            .get_chain_spec(&Network::TaikoA7.to_string())
            .unwrap();
        let expected_slot = 1000u64;
        let second_per_slot = 12u64;
        let block_time = chain_spec.genesis_time + expected_slot * second_per_slot;
        let block_num =
            block_time_to_block_slot(block_time, chain_spec.genesis_time, second_per_slot)
                .expect("block time to slot failed");
        assert_eq!(block_num, expected_slot);

        assert!(block_time_to_block_slot(
            chain_spec.genesis_time - 10,
            chain_spec.genesis_time,
            second_per_slot
        )
        .is_err());
    }

    #[ignore]
    #[test]
    fn json_to_ethers_blob_tx() {
        let response = "{
            \"blockHash\":\"0xa61eea0256aa361dfd436be11b0e276470413fbbc34b3642fbbf3b5d8d72f612\",
		    \"blockNumber\":\"0x4\",
		    \"from\":\"0xf39fd6e51aad88f6f4ce6ab8827279cfffb92266\",
		    \"gas\":\"0xf4240\",
		    \"gasPrice\":\"0x5e92e74e\",
		    \"maxFeePerGas\":\"0x8b772ea6\",
		    \"maxPriorityFeePerGas\":\"0x3b9aca00\",
		    \"maxFeePerBlobGas\":\"0x2\",
		    \"hash\":\"0xdb3b11250a2332cc4944fa8022836bd32da43c34d4f2e9e1b246cfdbc5b4c60e\",
		    \"input\":\"0x11762da2\",
		    \"nonce\":\"0x1\",
		    \"to\":\"0x5fbdb2315678afecb367f032d93f642f64180aa3\",
		    \"transactionIndex\":\"0x0\",
		    \"value\":\"0x0\",
		    \"type\":\"0x3\",
            \"accessList\":[],
		    \"chainId\":\"0x7e7e\",
            \"blobVersionedHashes\":[\"0x012d46373b7d1f53793cd6872e40e801f9af6860ecbdbaa2e28df25937618c6f\",\"0x0126d296b606f85b775b12b8b4abeb3bdb88f5a50502754d598537ae9b7fb947\"],
            \"v\":\"0x0\",
		    \"r\":\"0xaba289efba8ef610a5b3b70b72a42fe1916640f64d7112ec0b89087bbc8fff5f\",
		    \"s\":\"0x1de067d69b79d28d0a3bd179e332c85b93cedbd299d9e205398c073a59633dcf\",
		    \"yParity\":\"0x0\"
        }";
        let tx: Transaction = serde_json::from_str(response).unwrap();
        println!("tx: {tx:?}");
    }
}<|MERGE_RESOLUTION|>--- conflicted
+++ resolved
@@ -10,12 +10,6 @@
 use anyhow::{anyhow, bail, Result};
 use kzg::eip_4844::Blob;
 use raiko_lib::{
-<<<<<<< HEAD
-    builder::{calculate_block_header, OptimisticDatabase, RethBlockBuilder}, clear_line, commitment_to_version_hash, consts::ChainSpec, inplace_print, input::{
-        decode_anchor, proposeBlockCall, BlockProposed, GuestInput, TaikoGuestInput,
-        TaikoProverData,
-    }, primitives::{eip4844::{self, set_commitment_proof, MAINNET_KZG_TRUSTED_SETUP}, mpt::proofs_to_tries}, utils::{generate_transactions, zlib_compress_data}, Measurement
-=======
     builder::{OptimisticDatabase, RethBlockBuilder},
     clear_line,
     consts::ChainSpec,
@@ -23,12 +17,13 @@
     input::{
         decode_anchor, proposeBlockCall, BlockProposed, GuestInput, TaikoGuestInput,
         TaikoProverData,
-    },
-    primitives::{eip4844::MAINNET_KZG_TRUSTED_SETUP, mpt::proofs_to_tries},
-    protocol_instance::kzg_to_versioned_hash,
-    utils::{generate_transactions, zlib_compress_data},
-    Measurement,
->>>>>>> 546ab19c
+    }, 
+    primitives::{
+        eip4844::{self, set_commitment_proof, MAINNET_KZG_TRUSTED_SETUP}, 
+        mpt::proofs_to_tries
+    }, 
+    utils::{generate_transactions, zlib_compress_data}, 
+    easurement
 };
 use reth_primitives::Block as RethBlock;
 use serde::{Deserialize, Serialize};
@@ -91,10 +86,6 @@
         block: reth_block.clone(),
         chain_spec: taiko_chain_spec.clone(),
         block_number,
-<<<<<<< HEAD
-        block_hash_reference: hash,
-=======
->>>>>>> 546ab19c
         beneficiary: block.header.miner,
         gas_limit: block.header.gas_limit.try_into().map_err(|_| {
             RaikoError::Conversion("Failed converting gas limit to u64".to_string())
@@ -224,81 +215,8 @@
         ..input
     };
 
-<<<<<<< HEAD
-    verify(input.clone());
-
     // Add the collected data to the input
     Ok(input)
-}
-
-fn check_eq<T: std::cmp::PartialEq + std::fmt::Debug>(expected: &T, actual: &T, message: &str) {
-    if expected != actual {
-        println!("Assertion failed: {message} - Expected: {expected:?}, Found: {actual:?}");
-    }
-}
-
-fn verify(input: GuestInput) {
-    let header = calculate_block_header(&input);
-
-    // Check against the expected value of all fields for easy debugability
-    let exp = &input.block.header;
-    check_eq(&exp.parent_hash, &header.parent_hash, "base_fee_per_gas");
-    check_eq(&exp.ommers_hash, &header.ommers_hash, "ommers_hash");
-    check_eq(&exp.beneficiary, &header.beneficiary, "beneficiary");
-    check_eq(&exp.state_root, &header.state_root, "state_root");
-    check_eq(
-        &exp.transactions_root,
-        &header.transactions_root,
-        "transactions_root",
-    );
-    check_eq(&exp.receipts_root, &header.receipts_root, "receipts_root");
-    check_eq(
-        &exp.withdrawals_root,
-        &header.withdrawals_root,
-        "withdrawals_root",
-    );
-    check_eq(&exp.logs_bloom, &header.logs_bloom, "logs_bloom");
-    check_eq(&exp.difficulty, &header.difficulty, "difficulty");
-    check_eq(&exp.number, &header.number, "number");
-    check_eq(&exp.gas_limit, &header.gas_limit, "gas_limit");
-    check_eq(&exp.gas_used, &header.gas_used, "gas_used");
-    check_eq(&exp.timestamp, &header.timestamp, "timestamp");
-    check_eq(&exp.mix_hash, &header.mix_hash, "mix_hash");
-    check_eq(&exp.nonce, &header.nonce, "nonce");
-    check_eq(
-        &exp.base_fee_per_gas,
-        &header.base_fee_per_gas,
-        "base_fee_per_gas",
-    );
-    check_eq(&exp.blob_gas_used, &header.blob_gas_used, "blob_gas_used");
-    check_eq(
-        &exp.excess_blob_gas,
-        &header.excess_blob_gas,
-        "excess_blob_gas",
-    );
-    check_eq(
-        &exp.parent_beacon_block_root,
-        &header.parent_beacon_block_root,
-        "parent_beacon_block_root",
-    );
-    check_eq(
-        &exp.extra_data.clone(),
-        &header.extra_data.clone(),
-        "extra_data",
-    );
-
-    // Make sure the blockhash from the node matches the one from the builder
-    assert_eq!(
-        Into::<FixedBytes<32>>::into(header.hash_slow().0),
-        input.block_hash_reference,
-        "block hash unexpected"
-    );
-
-    assert_eq!(header, input.block.header, "header wrong!");
-=======
-    // Add the collected data to the input
-    Ok(input)
->>>>>>> 546ab19c
 }
 
 /// Prepare the input for a Taiko chain
