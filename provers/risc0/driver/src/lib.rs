#![cfg(feature = "enable")]

use alloy_primitives::B256;
use hex::ToHex;
use log::warn;
use raiko_lib::{
    input::{GuestInput, GuestOutput},
    prover::{IdStore, IdWrite, Proof, ProofKey, Prover, ProverConfig, ProverError, ProverResult},
};
use risc0_zkvm::{serde::to_vec, sha::Digest};
use serde::{Deserialize, Serialize};
use serde_with::serde_as;
use std::fmt::Debug;
use tracing::{debug, info as traicing_info};

use crate::{
    methods::risc0_guest::{RISC0_GUEST_ELF, RISC0_GUEST_ID},
    snarks::verify_groth16_snark,
};

pub use bonsai::*;

pub mod bonsai;
pub mod methods;
pub mod snarks;

#[serde_as]
#[derive(Clone, Debug, Serialize, Deserialize)]
pub struct Risc0Param {
    pub bonsai: bool,
    pub snark: bool,
    pub profile: bool,
    pub execution_po2: u32,
}

#[derive(Clone, Serialize, Deserialize)]
pub struct Risc0Response {
    pub proof: String,
}

impl From<Risc0Response> for Proof {
    fn from(value: Risc0Response) -> Self {
        Self {
            proof: Some(value.proof),
            quote: None,
            kzg_proof: None,
        }
    }
}

pub struct Risc0Prover;

const RISC0_PROVER_CODE: u8 = 3;

impl Prover for Risc0Prover {
    async fn run(
        input: GuestInput,
        output: &GuestOutput,
        config: &ProverConfig,
        id_store: Option<&mut dyn IdWrite>,
    ) -> ProverResult<Proof> {
        let mut id_store = id_store;
        let config = Risc0Param::deserialize(config.get("risc0").unwrap()).unwrap();
        let proof_key = (
            input.chain_spec.chain_id,
            output.hash.clone(),
            RISC0_PROVER_CODE,
        );

        debug!("elf code length: {}", RISC0_GUEST_ELF.len());
        let encoded_input = to_vec(&input).expect("Could not serialize proving input!");

        let result = maybe_prove::<GuestInput, B256>(
            &config,
            encoded_input,
            RISC0_GUEST_ELF,
            &output.hash,
            Default::default(),
            proof_key,
            &mut id_store,
        )
        .await;

        let journal: String = result.clone().unwrap().1.journal.encode_hex();

        // Create/verify Groth16 SNARK
        let snark_proof = if config.snark {
            let Some((stark_uuid, stark_receipt)) = result else {
                return Err(ProverError::GuestError(
                    "No STARK data to snarkify!".to_owned(),
                ));
            };
            let image_id = Digest::from(RISC0_GUEST_ID);
            let (snark_uuid, snark_receipt) =
                snarks::stark2snark(image_id, stark_uuid, stark_receipt)
                    .await
                    .map_err(|err| format!("Failed to convert STARK to SNARK: {err:?}"))?;

            traicing_info!("Validating SNARK uuid: {snark_uuid}");

            let enc_proof = verify_groth16_snark(image_id, snark_receipt)
                .await
                .map_err(|err| format!("Failed to verify SNARK: {err:?}"))?;

<<<<<<< HEAD
            format!("0x{}", hex::encode(enc_proof))
        } else {
            warn!("proof is not in snark mode, please check.");
            journal
        };

        to_proof(Ok(Risc0Response { proof: snark_proof }))
=======
        Ok(Risc0Response { proof: journal }.into())
    }

    async fn cancel(key: ProofKey, id_store: Box<&mut dyn IdStore>) -> ProverResult<()> {
        let uuid = id_store.read_id(key)?;
        cancel_proof(uuid)
            .await
            .map_err(|e| ProverError::GuestError(e.to_string()))?;
        id_store.remove_id(key)?;
        Ok(())
>>>>>>> f6d02b3d
    }
}

#[cfg(test)]
mod test {
    use super::*;
    use methods::test_risc0_guest::{TEST_RISC0_GUEST_ELF, TEST_RISC0_GUEST_ID};
    use risc0_zkvm::{default_prover, ExecutorEnv};

    #[test]
    fn run_unittest_elf() {
        std::env::set_var("RISC0_PROVER", "local");
        let env = ExecutorEnv::builder().build().unwrap();
        let prover = default_prover();
        let receipt = prover.prove(env, TEST_RISC0_GUEST_ELF).unwrap();
        receipt.receipt.verify(TEST_RISC0_GUEST_ID).unwrap();
    }
}<|MERGE_RESOLUTION|>--- conflicted
+++ resolved
@@ -102,16 +102,13 @@
                 .await
                 .map_err(|err| format!("Failed to verify SNARK: {err:?}"))?;
 
-<<<<<<< HEAD
             format!("0x{}", hex::encode(enc_proof))
         } else {
             warn!("proof is not in snark mode, please check.");
             journal
         };
 
-        to_proof(Ok(Risc0Response { proof: snark_proof }))
-=======
-        Ok(Risc0Response { proof: journal }.into())
+        Ok(Risc0Response { proof: snark_proof }.into())
     }
 
     async fn cancel(key: ProofKey, id_store: Box<&mut dyn IdStore>) -> ProverResult<()> {
@@ -121,7 +118,6 @@
             .map_err(|e| ProverError::GuestError(e.to_string()))?;
         id_store.remove_id(key)?;
         Ok(())
->>>>>>> f6d02b3d
     }
 }
 
