--- conflicted
+++ resolved
@@ -26,12 +26,6 @@
 pub mod bonsai;
 pub mod methods;
 pub mod snarks;
-<<<<<<< HEAD
-use crate::snarks::verify_groth16_snark;
-pub use bonsai::*;
-use methods::risc0_guest::{RISC0_GUEST_ELF, RISC0_GUEST_ID};
-=======
->>>>>>> 18bbfc93
 
 #[serde_as]
 #[derive(Clone, Debug, Serialize, Deserialize)]
