pub const RISC0_GUEST_ELF: &[u8] =
    include_bytes!("../../../guest/target/riscv32im-risc0-zkvm-elf/release/risc0-guest");
pub const RISC0_GUEST_ID: [u32; 8] = [
<<<<<<< HEAD
    2508112126, 2045709641, 2232660482, 1676481132, 1253322138, 3487947003, 372268269, 4141584380,
=======
    778116790, 3147350329, 3518605327, 2941923414, 1667247192, 584142090, 3914021799, 3838916379,
>>>>>>> 959bdead
];<|MERGE_RESOLUTION|>--- conflicted
+++ resolved
@@ -1,9 +1,5 @@
 pub const RISC0_GUEST_ELF: &[u8] =
     include_bytes!("../../../guest/target/riscv32im-risc0-zkvm-elf/release/risc0-guest");
 pub const RISC0_GUEST_ID: [u32; 8] = [
-<<<<<<< HEAD
-    2508112126, 2045709641, 2232660482, 1676481132, 1253322138, 3487947003, 372268269, 4141584380,
-=======
     778116790, 3147350329, 3518605327, 2941923414, 1667247192, 584142090, 3914021799, 3838916379,
->>>>>>> 959bdead
 ];