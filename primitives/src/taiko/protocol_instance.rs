--- conflicted
+++ resolved
@@ -216,14 +216,7 @@
             proveBlockCall::abi_decode(&input_data, false).unwrap();
         let (meta, trans, _proof) =
             <(BlockMetadata, Transition, TierProof)>::abi_decode_params(&input, false).unwrap();
-<<<<<<< HEAD
-        println!("trans: {:?}", trans);
         let meta_hash: B256 = keccak::keccak(meta.abi_encode()).into();
-        println!("meta_hash: {:?}", meta_hash);
-
-=======
-        let meta_hash: B256 = keccak::keccak(meta.abi_encode()).into();
->>>>>>> 68956161
         let pi_hash = keccak::keccak(
             (
                 "VERIFY_PROOF",
@@ -240,16 +233,9 @@
                 .skip(32)
                 .collect::<Vec<u8>>(),
         );
-<<<<<<< HEAD
-        // println!("pi_hash: {:?}", hex::encode(pi_hash));
-        assert_eq!(
-            hex::encode(pi_hash),
-            "54b29e9a09c207a2677346b59ce63e786690fc4944a7318fff08ae25d1ba8c9e"
-=======
         assert_eq!(
             hex::encode(pi_hash),
             "299bdbca1a5bb526afa863f6f634d89af7ab1bb3bb221631ce3cc7dbbb4db972"
->>>>>>> 68956161
         );
     }
 }