[package]
name = "eth-block"
version = "0.1.0"
edition = "2021"

[workspace]

[dependencies]
<<<<<<< HEAD
k256 = { version = "=0.13.1", features = [
  "std",
  "ecdsa",
], default_features = false }
risc0-zkvm = { version = "0.17", default-features = false, features = ['std'] }
=======
k256 = { version = "=0.13.1", features = ["std", "ecdsa"], default_features = false }
risc0-zkvm = { version = "0.18", default-features = false, features = ['std'] }
>>>>>>> 202222a0
zeth-lib = { path = "../../lib", default-features = false }

[patch.crates-io]
radium = { git = 'https://github.com/ferrilab/radium.git', rev = "723bed5" }
# use optimized risc0 circuit
<<<<<<< HEAD
crypto-bigint = { git = "https://github.com/risc0/RustCrypto-crypto-bigint", tag = "v0.5.2-risc0" }
k256 = { git = "https://github.com/risc0/RustCrypto-elliptic-curves", tag = "k256/v0.13.1-risc0" }
sha2 = { git = "https://github.com/risc0/RustCrypto-hashes", tag = "sha2/v0.10.6-risc0" }
revm = { git = "https://github.com/johntaiko/revm", branch = "feat/taiko" }
revm-primitives = { git = "https://github.com/johntaiko/revm", branch = "feat/taiko" }
revm-interpreter = { git = "https://github.com/johntaiko/revm", branch = "feat/taiko" }
revm-precompile = { git = "https://github.com/johntaiko/revm", branch = "feat/taiko" }
=======
crypto-bigint = { git = "https://github.com/risc0/RustCrypto-crypto-bigint", tag = "v0.5.2-risczero.0" }
k256 = { git = "https://github.com/risc0/RustCrypto-elliptic-curves", tag = "k256/v0.13.1-risczero.1" }
sha2 = { git = "https://github.com/risc0/RustCrypto-hashes", tag = "sha2-v0.10.6-risczero.0" }
>>>>>>> 202222a0

[profile.release]
codegen-units = 1
panic = "abort"<|MERGE_RESOLUTION|>--- conflicted
+++ resolved
@@ -6,34 +6,23 @@
 [workspace]
 
 [dependencies]
-<<<<<<< HEAD
 k256 = { version = "=0.13.1", features = [
   "std",
   "ecdsa",
 ], default_features = false }
-risc0-zkvm = { version = "0.17", default-features = false, features = ['std'] }
-=======
-k256 = { version = "=0.13.1", features = ["std", "ecdsa"], default_features = false }
 risc0-zkvm = { version = "0.18", default-features = false, features = ['std'] }
->>>>>>> 202222a0
 zeth-lib = { path = "../../lib", default-features = false }
 
 [patch.crates-io]
 radium = { git = 'https://github.com/ferrilab/radium.git', rev = "723bed5" }
 # use optimized risc0 circuit
-<<<<<<< HEAD
-crypto-bigint = { git = "https://github.com/risc0/RustCrypto-crypto-bigint", tag = "v0.5.2-risc0" }
-k256 = { git = "https://github.com/risc0/RustCrypto-elliptic-curves", tag = "k256/v0.13.1-risc0" }
-sha2 = { git = "https://github.com/risc0/RustCrypto-hashes", tag = "sha2/v0.10.6-risc0" }
 revm = { git = "https://github.com/johntaiko/revm", branch = "feat/taiko" }
 revm-primitives = { git = "https://github.com/johntaiko/revm", branch = "feat/taiko" }
 revm-interpreter = { git = "https://github.com/johntaiko/revm", branch = "feat/taiko" }
 revm-precompile = { git = "https://github.com/johntaiko/revm", branch = "feat/taiko" }
-=======
 crypto-bigint = { git = "https://github.com/risc0/RustCrypto-crypto-bigint", tag = "v0.5.2-risczero.0" }
 k256 = { git = "https://github.com/risc0/RustCrypto-elliptic-curves", tag = "k256/v0.13.1-risczero.1" }
 sha2 = { git = "https://github.com/risc0/RustCrypto-hashes", tag = "sha2-v0.10.6-risczero.0" }
->>>>>>> 202222a0
 
 [profile.release]
 codegen-units = 1
